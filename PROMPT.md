# 说明文档：README.md
# 设计文档：mvp_plan.md
# 后端架构文档：ARCHITECTURE.md


<<<<<<< HEAD
检查当前实现与设计文档packages\broker\README.md实现是否一致
=======
apps/studio:

编辑节点的弹框 已经变形了 很窄 应该自适应宽度
>>>>>>> a0c9ce64
<|MERGE_RESOLUTION|>--- conflicted
+++ resolved
@@ -1,12 +1,8 @@
-# 说明文档：README.md
-# 设计文档：mvp_plan.md
-# 后端架构文档：ARCHITECTURE.md
-
-
-<<<<<<< HEAD
-检查当前实现与设计文档packages\broker\README.md实现是否一致
-=======
-apps/studio:
-
-编辑节点的弹框 已经变形了 很窄 应该自适应宽度
->>>>>>> a0c9ce64
+# 说明文档：README.md
+# 设计文档：mvp_plan.md
+# 后端架构文档：ARCHITECTURE.md
+
+
+apps/studio:
+
+编辑节点的弹框 已经变形了 很窄 应该自适应宽度