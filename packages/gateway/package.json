{
  "name": "@sker/gateway",
  "version": "1.0.0",
  "description": "API网关服务 - 统一的HTTP路由、WebSocket管理、认证授权、限流控制",
<<<<<<< HEAD
  "main": "dist/index.js",
=======
  "main": "dist/index.cjs.js",
  "module": "dist/index.es.js",
>>>>>>> a0c9ce64
  "types": "dist/index.d.ts",
  "files": [
    "dist",
    "types"
  ],
  "scripts": {
    "build": "vite build",
    "dev": "vite build --watch",
    "test": "vitest",
    "lint": "eslint src --ext .ts",
    "clean": "rimraf dist",
<<<<<<< HEAD
    "start": "node dist/server.js"
=======
    "start": "node dist/server.cjs.js",
    "server": "ts-node src/server.ts",
    "server:dev": "nodemon --exec ts-node src/server.ts"
>>>>>>> a0c9ce64
  },
  "dependencies": {
    "@sker/broker": "workspace:*",
    "@sker/config": "workspace:*",
    "@sker/models": "workspace:*",
    "@sker/store": "workspace:*",
<<<<<<< HEAD
    "@types/uuid": "^11.0.0",
=======
    "@sker/engine": "workspace:*",
    "@types/uuid": "^11.0.0",
    "bcrypt": "^5.1.0",
>>>>>>> a0c9ce64
    "compression": "^1.7.4",
    "cors": "^2.8.5",
    "express": "^4.18.0",
    "express-rate-limit": "^7.1.0",
    "express-validator": "^7.0.0",
    "helmet": "^7.1.0",
    "jsonwebtoken": "^9.0.0",
    "socket.io": "^4.7.0",
<<<<<<< HEAD
    "uuid": "^13.0.0"
  },
  "devDependencies": {
    "@types/compression": "^1.7.0",
    "@types/cors": "^2.8.0",
    "@types/express": "^4.17.0",
    "@types/jsonwebtoken": "^9.0.0"
=======
    "uuid": "^9.0.0"
  },
  "devDependencies": {
    "@types/bcrypt": "^5.0.0",
    "@types/compression": "^1.7.0",
    "@types/cors": "^2.8.0",
    "@types/express": "^4.17.0",
    "@types/jsonwebtoken": "^9.0.0",
    "vite": "^4.4.0",
    "typescript": "^5.2.0",
    "rimraf": "^5.0.0",
    "eslint": "^8.50.0",
    "vitest": "^0.34.0",
    "ts-node": "^10.9.1",
    "nodemon": "^3.0.2"
>>>>>>> a0c9ce64
  },
  "keywords": [
    "gateway",
    "api",
    "websocket",
    "routing",
    "authentication",
    "rate-limiting"
  ],
  "author": "SKER Team",
  "license": "MIT"
}<|MERGE_RESOLUTION|>--- conflicted
+++ resolved
@@ -2,12 +2,8 @@
   "name": "@sker/gateway",
   "version": "1.0.0",
   "description": "API网关服务 - 统一的HTTP路由、WebSocket管理、认证授权、限流控制",
-<<<<<<< HEAD
-  "main": "dist/index.js",
-=======
   "main": "dist/index.cjs.js",
   "module": "dist/index.es.js",
->>>>>>> a0c9ce64
   "types": "dist/index.d.ts",
   "files": [
     "dist",
@@ -19,26 +15,18 @@
     "test": "vitest",
     "lint": "eslint src --ext .ts",
     "clean": "rimraf dist",
-<<<<<<< HEAD
-    "start": "node dist/server.js"
-=======
     "start": "node dist/server.cjs.js",
     "server": "ts-node src/server.ts",
     "server:dev": "nodemon --exec ts-node src/server.ts"
->>>>>>> a0c9ce64
   },
   "dependencies": {
     "@sker/broker": "workspace:*",
     "@sker/config": "workspace:*",
     "@sker/models": "workspace:*",
     "@sker/store": "workspace:*",
-<<<<<<< HEAD
-    "@types/uuid": "^11.0.0",
-=======
     "@sker/engine": "workspace:*",
     "@types/uuid": "^11.0.0",
     "bcrypt": "^5.1.0",
->>>>>>> a0c9ce64
     "compression": "^1.7.4",
     "cors": "^2.8.5",
     "express": "^4.18.0",
@@ -47,15 +35,6 @@
     "helmet": "^7.1.0",
     "jsonwebtoken": "^9.0.0",
     "socket.io": "^4.7.0",
-<<<<<<< HEAD
-    "uuid": "^13.0.0"
-  },
-  "devDependencies": {
-    "@types/compression": "^1.7.0",
-    "@types/cors": "^2.8.0",
-    "@types/express": "^4.17.0",
-    "@types/jsonwebtoken": "^9.0.0"
-=======
     "uuid": "^9.0.0"
   },
   "devDependencies": {
@@ -71,7 +50,6 @@
     "vitest": "^0.34.0",
     "ts-node": "^10.9.1",
     "nodemon": "^3.0.2"
->>>>>>> a0c9ce64
   },
   "keywords": [
     "gateway",
