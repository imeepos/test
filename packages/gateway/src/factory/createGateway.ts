import { GatewayServer } from '../server/GatewayServer'
import { DEFAULT_CONFIG, getConfigForEnvironment, mergeConfig } from '../config/defaults'
import type { GatewayConfig } from '../types/GatewayConfig'
<<<<<<< HEAD
import { AIEngine } from '@sker/engine'
=======
import type { AIEngine } from '@sker/engine'
>>>>>>> a0c9ce64
import { StoreClient } from '@sker/store'
import { MessageBroker } from '@sker/broker'

export interface GatewayDependencies {
  aiEngine?: AIEngine
  storeClient?: StoreClient
  messageBroker?: MessageBroker
}

/**
 * 创建Gateway服务器的工厂函数
 */
export function createGateway(
  userConfig: Partial<GatewayConfig> = {},
  dependencies?: GatewayDependencies
): GatewayServer {
  // 获取环境特定配置
  const envConfig = getConfigForEnvironment()

  // 合并配置：默认配置 + 环境配置 + 用户配置
  const finalConfig = mergeConfig(
    mergeConfig(DEFAULT_CONFIG, envConfig),
    userConfig
  )

  // 验证必要的配置
  validateConfig(finalConfig)

  // 创建Gateway服务器实例
  return new GatewayServer(finalConfig, dependencies)
}

/**
 * 创建开发环境Gateway
 */
export function createDevelopmentGateway(
  userConfig: Partial<GatewayConfig> = {},
  dependencies?: GatewayDependencies
): GatewayServer {
  const devConfig: Partial<GatewayConfig> = {
    ...getConfigForEnvironment('development'),
    ...userConfig
  }

  return createGateway(devConfig, dependencies)
}

/**
 * 创建生产环境Gateway
 */
export function createProductionGateway(
  userConfig: Partial<GatewayConfig> = {},
  dependencies?: GatewayDependencies
): GatewayServer {
  const prodConfig: Partial<GatewayConfig> = {
    ...getConfigForEnvironment('production'),
    ...userConfig
  }

  return createGateway(prodConfig, dependencies)
}

/**
 * 创建测试环境Gateway
 */
export function createTestGateway(
  userConfig: Partial<GatewayConfig> = {},
  dependencies?: GatewayDependencies
): GatewayServer {
  const testConfig: Partial<GatewayConfig> = {
    ...getConfigForEnvironment('test'),
    ...userConfig
  }

  return createGateway(testConfig, dependencies)
}

/**
 * 验证配置
 */
function validateConfig(config: GatewayConfig): void {
  const errors: string[] = []

  // 验证端口
  if (!config.port || config.port < 1 || config.port > 65535) {
    errors.push('Port must be between 1 and 65535')
  }

  // 验证JWT密钥
  if (!config.auth.secret || config.auth.secret.length < 32) {
    if (process.env.NODE_ENV === 'production') {
      errors.push('JWT secret must be at least 32 characters in production')
    } else {
      console.warn('Warning: JWT secret should be at least 32 characters')
    }
  }

  // 验证CORS配置
  if (!config.cors.origin) {
    errors.push('CORS origin must be specified')
  }

  // 验证限流配置
  if (config.rateLimit.windowMs < 1000) {
    errors.push('Rate limit window must be at least 1 second')
  }

  if (config.rateLimit.max < 1) {
    errors.push('Rate limit max must be at least 1')
  }

  // 验证WebSocket配置
  if (config.websocket.heartbeatInterval < 5000) {
    errors.push('WebSocket heartbeat interval must be at least 5 seconds')
  }

  if (config.websocket.timeout < config.websocket.heartbeatInterval * 2) {
    errors.push('WebSocket timeout must be at least 2x heartbeat interval')
  }

  // 在生产环境中建议配置消息队列
  if (process.env.NODE_ENV === 'production') {
    console.warn('建议在生产环境中配置MessageBroker以获得更好的性能和可靠性')
  }

  // 如果有错误，抛出异常
  if (errors.length > 0) {
    throw new Error(`Gateway configuration validation failed:\n${errors.join('\n')}`)
  }
}

/**
 * 从环境变量创建配置
 */
export function createConfigFromEnv(): Partial<GatewayConfig> {
  const config: Partial<GatewayConfig> = {}

  // 基础配置
  if (process.env.PORT) {
    config.port = parseInt(process.env.PORT)
  }

  if (process.env.HOST) {
    config.host = process.env.HOST
  }

  // CORS配置
  if (process.env.FRONTEND_URL) {
    config.cors = {
      origin: process.env.FRONTEND_URL.split(','),
      credentials: true
    }
  }

  // 认证配置
  if (process.env.JWT_SECRET) {
    config.auth = {
      secret: process.env.JWT_SECRET,
      expiresIn: process.env.JWT_EXPIRES_IN || '24h',
      issuer: process.env.JWT_ISSUER,
      audience: process.env.JWT_AUDIENCE
    }
  }

  // 限流配置
  if (process.env.RATE_LIMIT_WINDOW || process.env.RATE_LIMIT_MAX) {
    config.rateLimit = {
      windowMs: process.env.RATE_LIMIT_WINDOW ? parseInt(process.env.RATE_LIMIT_WINDOW) : 15 * 60 * 1000,
      max: process.env.RATE_LIMIT_MAX ? parseInt(process.env.RATE_LIMIT_MAX) : 100
    }
  }

  // WebSocket配置
  if (process.env.WS_PATH || process.env.WS_HEARTBEAT_INTERVAL || process.env.WS_TIMEOUT) {
    config.websocket = {
      path: process.env.WS_PATH || '/socket.io',
      heartbeatInterval: process.env.WS_HEARTBEAT_INTERVAL ? parseInt(process.env.WS_HEARTBEAT_INTERVAL) : 30000,
      timeout: process.env.WS_TIMEOUT ? parseInt(process.env.WS_TIMEOUT) : 60000,
      maxConnections: process.env.WS_MAX_CONNECTIONS ? parseInt(process.env.WS_MAX_CONNECTIONS) : undefined
    }
  }

  // 安全配置
  config.security = {
    helmet: process.env.SECURITY_HELMET !== 'false',
    compression: process.env.SECURITY_COMPRESSION !== 'false',
    trustProxy: process.env.SECURITY_TRUST_PROXY === 'true',
    bodyLimit: process.env.SECURITY_BODY_LIMIT || '10mb'
  }

  // 监控配置
  if (process.env.MONITORING_ENABLED) {
    config.monitoring = {
      enabled: process.env.MONITORING_ENABLED === 'true',
      endpoint: process.env.MONITORING_ENDPOINT || '/metrics',
      interval: process.env.MONITORING_INTERVAL ? parseInt(process.env.MONITORING_INTERVAL) : 60000
    }
  }

  return config
}

/**
 * 快速启动Gateway
 */
export async function startGateway(
  userConfig: Partial<GatewayConfig> = {},
  dependencies?: GatewayDependencies
): Promise<GatewayServer> {
  const gateway = createGateway(userConfig, dependencies)
  await gateway.start()
  return gateway
}

/**
 * 快速启动开发环境Gateway
 */
export async function startDevelopmentGateway(
  userConfig: Partial<GatewayConfig> = {},
  dependencies?: GatewayDependencies
): Promise<GatewayServer> {
  const gateway = createDevelopmentGateway(userConfig, dependencies)
  await gateway.start()
  return gateway
}

/**
 * 快速启动生产环境Gateway
 */
export async function startProductionGateway(
  userConfig: Partial<GatewayConfig> = {},
  dependencies?: GatewayDependencies
): Promise<GatewayServer> {
  const gateway = createProductionGateway(userConfig, dependencies)
  await gateway.start()
  return gateway
}<|MERGE_RESOLUTION|>--- conflicted
+++ resolved
@@ -1,245 +1,241 @@
-import { GatewayServer } from '../server/GatewayServer'
-import { DEFAULT_CONFIG, getConfigForEnvironment, mergeConfig } from '../config/defaults'
-import type { GatewayConfig } from '../types/GatewayConfig'
-<<<<<<< HEAD
-import { AIEngine } from '@sker/engine'
-=======
-import type { AIEngine } from '@sker/engine'
->>>>>>> a0c9ce64
-import { StoreClient } from '@sker/store'
-import { MessageBroker } from '@sker/broker'
-
-export interface GatewayDependencies {
-  aiEngine?: AIEngine
-  storeClient?: StoreClient
-  messageBroker?: MessageBroker
-}
-
-/**
- * 创建Gateway服务器的工厂函数
- */
-export function createGateway(
-  userConfig: Partial<GatewayConfig> = {},
-  dependencies?: GatewayDependencies
-): GatewayServer {
-  // 获取环境特定配置
-  const envConfig = getConfigForEnvironment()
-
-  // 合并配置：默认配置 + 环境配置 + 用户配置
-  const finalConfig = mergeConfig(
-    mergeConfig(DEFAULT_CONFIG, envConfig),
-    userConfig
-  )
-
-  // 验证必要的配置
-  validateConfig(finalConfig)
-
-  // 创建Gateway服务器实例
-  return new GatewayServer(finalConfig, dependencies)
-}
-
-/**
- * 创建开发环境Gateway
- */
-export function createDevelopmentGateway(
-  userConfig: Partial<GatewayConfig> = {},
-  dependencies?: GatewayDependencies
-): GatewayServer {
-  const devConfig: Partial<GatewayConfig> = {
-    ...getConfigForEnvironment('development'),
-    ...userConfig
-  }
-
-  return createGateway(devConfig, dependencies)
-}
-
-/**
- * 创建生产环境Gateway
- */
-export function createProductionGateway(
-  userConfig: Partial<GatewayConfig> = {},
-  dependencies?: GatewayDependencies
-): GatewayServer {
-  const prodConfig: Partial<GatewayConfig> = {
-    ...getConfigForEnvironment('production'),
-    ...userConfig
-  }
-
-  return createGateway(prodConfig, dependencies)
-}
-
-/**
- * 创建测试环境Gateway
- */
-export function createTestGateway(
-  userConfig: Partial<GatewayConfig> = {},
-  dependencies?: GatewayDependencies
-): GatewayServer {
-  const testConfig: Partial<GatewayConfig> = {
-    ...getConfigForEnvironment('test'),
-    ...userConfig
-  }
-
-  return createGateway(testConfig, dependencies)
-}
-
-/**
- * 验证配置
- */
-function validateConfig(config: GatewayConfig): void {
-  const errors: string[] = []
-
-  // 验证端口
-  if (!config.port || config.port < 1 || config.port > 65535) {
-    errors.push('Port must be between 1 and 65535')
-  }
-
-  // 验证JWT密钥
-  if (!config.auth.secret || config.auth.secret.length < 32) {
-    if (process.env.NODE_ENV === 'production') {
-      errors.push('JWT secret must be at least 32 characters in production')
-    } else {
-      console.warn('Warning: JWT secret should be at least 32 characters')
-    }
-  }
-
-  // 验证CORS配置
-  if (!config.cors.origin) {
-    errors.push('CORS origin must be specified')
-  }
-
-  // 验证限流配置
-  if (config.rateLimit.windowMs < 1000) {
-    errors.push('Rate limit window must be at least 1 second')
-  }
-
-  if (config.rateLimit.max < 1) {
-    errors.push('Rate limit max must be at least 1')
-  }
-
-  // 验证WebSocket配置
-  if (config.websocket.heartbeatInterval < 5000) {
-    errors.push('WebSocket heartbeat interval must be at least 5 seconds')
-  }
-
-  if (config.websocket.timeout < config.websocket.heartbeatInterval * 2) {
-    errors.push('WebSocket timeout must be at least 2x heartbeat interval')
-  }
-
-  // 在生产环境中建议配置消息队列
-  if (process.env.NODE_ENV === 'production') {
-    console.warn('建议在生产环境中配置MessageBroker以获得更好的性能和可靠性')
-  }
-
-  // 如果有错误，抛出异常
-  if (errors.length > 0) {
-    throw new Error(`Gateway configuration validation failed:\n${errors.join('\n')}`)
-  }
-}
-
-/**
- * 从环境变量创建配置
- */
-export function createConfigFromEnv(): Partial<GatewayConfig> {
-  const config: Partial<GatewayConfig> = {}
-
-  // 基础配置
-  if (process.env.PORT) {
-    config.port = parseInt(process.env.PORT)
-  }
-
-  if (process.env.HOST) {
-    config.host = process.env.HOST
-  }
-
-  // CORS配置
-  if (process.env.FRONTEND_URL) {
-    config.cors = {
-      origin: process.env.FRONTEND_URL.split(','),
-      credentials: true
-    }
-  }
-
-  // 认证配置
-  if (process.env.JWT_SECRET) {
-    config.auth = {
-      secret: process.env.JWT_SECRET,
-      expiresIn: process.env.JWT_EXPIRES_IN || '24h',
-      issuer: process.env.JWT_ISSUER,
-      audience: process.env.JWT_AUDIENCE
-    }
-  }
-
-  // 限流配置
-  if (process.env.RATE_LIMIT_WINDOW || process.env.RATE_LIMIT_MAX) {
-    config.rateLimit = {
-      windowMs: process.env.RATE_LIMIT_WINDOW ? parseInt(process.env.RATE_LIMIT_WINDOW) : 15 * 60 * 1000,
-      max: process.env.RATE_LIMIT_MAX ? parseInt(process.env.RATE_LIMIT_MAX) : 100
-    }
-  }
-
-  // WebSocket配置
-  if (process.env.WS_PATH || process.env.WS_HEARTBEAT_INTERVAL || process.env.WS_TIMEOUT) {
-    config.websocket = {
-      path: process.env.WS_PATH || '/socket.io',
-      heartbeatInterval: process.env.WS_HEARTBEAT_INTERVAL ? parseInt(process.env.WS_HEARTBEAT_INTERVAL) : 30000,
-      timeout: process.env.WS_TIMEOUT ? parseInt(process.env.WS_TIMEOUT) : 60000,
-      maxConnections: process.env.WS_MAX_CONNECTIONS ? parseInt(process.env.WS_MAX_CONNECTIONS) : undefined
-    }
-  }
-
-  // 安全配置
-  config.security = {
-    helmet: process.env.SECURITY_HELMET !== 'false',
-    compression: process.env.SECURITY_COMPRESSION !== 'false',
-    trustProxy: process.env.SECURITY_TRUST_PROXY === 'true',
-    bodyLimit: process.env.SECURITY_BODY_LIMIT || '10mb'
-  }
-
-  // 监控配置
-  if (process.env.MONITORING_ENABLED) {
-    config.monitoring = {
-      enabled: process.env.MONITORING_ENABLED === 'true',
-      endpoint: process.env.MONITORING_ENDPOINT || '/metrics',
-      interval: process.env.MONITORING_INTERVAL ? parseInt(process.env.MONITORING_INTERVAL) : 60000
-    }
-  }
-
-  return config
-}
-
-/**
- * 快速启动Gateway
- */
-export async function startGateway(
-  userConfig: Partial<GatewayConfig> = {},
-  dependencies?: GatewayDependencies
-): Promise<GatewayServer> {
-  const gateway = createGateway(userConfig, dependencies)
-  await gateway.start()
-  return gateway
-}
-
-/**
- * 快速启动开发环境Gateway
- */
-export async function startDevelopmentGateway(
-  userConfig: Partial<GatewayConfig> = {},
-  dependencies?: GatewayDependencies
-): Promise<GatewayServer> {
-  const gateway = createDevelopmentGateway(userConfig, dependencies)
-  await gateway.start()
-  return gateway
-}
-
-/**
- * 快速启动生产环境Gateway
- */
-export async function startProductionGateway(
-  userConfig: Partial<GatewayConfig> = {},
-  dependencies?: GatewayDependencies
-): Promise<GatewayServer> {
-  const gateway = createProductionGateway(userConfig, dependencies)
-  await gateway.start()
-  return gateway
+import { GatewayServer } from '../server/GatewayServer'
+import { DEFAULT_CONFIG, getConfigForEnvironment, mergeConfig } from '../config/defaults'
+import type { GatewayConfig } from '../types/GatewayConfig'
+import type { AIEngine } from '@sker/engine'
+import { StoreClient } from '@sker/store'
+import { MessageBroker } from '@sker/broker'
+
+export interface GatewayDependencies {
+  aiEngine?: AIEngine
+  storeClient?: StoreClient
+  messageBroker?: MessageBroker
+}
+
+/**
+ * 创建Gateway服务器的工厂函数
+ */
+export function createGateway(
+  userConfig: Partial<GatewayConfig> = {},
+  dependencies?: GatewayDependencies
+): GatewayServer {
+  // 获取环境特定配置
+  const envConfig = getConfigForEnvironment()
+
+  // 合并配置：默认配置 + 环境配置 + 用户配置
+  const finalConfig = mergeConfig(
+    mergeConfig(DEFAULT_CONFIG, envConfig),
+    userConfig
+  )
+
+  // 验证必要的配置
+  validateConfig(finalConfig)
+
+  // 创建Gateway服务器实例
+  return new GatewayServer(finalConfig, dependencies)
+}
+
+/**
+ * 创建开发环境Gateway
+ */
+export function createDevelopmentGateway(
+  userConfig: Partial<GatewayConfig> = {},
+  dependencies?: GatewayDependencies
+): GatewayServer {
+  const devConfig: Partial<GatewayConfig> = {
+    ...getConfigForEnvironment('development'),
+    ...userConfig
+  }
+
+  return createGateway(devConfig, dependencies)
+}
+
+/**
+ * 创建生产环境Gateway
+ */
+export function createProductionGateway(
+  userConfig: Partial<GatewayConfig> = {},
+  dependencies?: GatewayDependencies
+): GatewayServer {
+  const prodConfig: Partial<GatewayConfig> = {
+    ...getConfigForEnvironment('production'),
+    ...userConfig
+  }
+
+  return createGateway(prodConfig, dependencies)
+}
+
+/**
+ * 创建测试环境Gateway
+ */
+export function createTestGateway(
+  userConfig: Partial<GatewayConfig> = {},
+  dependencies?: GatewayDependencies
+): GatewayServer {
+  const testConfig: Partial<GatewayConfig> = {
+    ...getConfigForEnvironment('test'),
+    ...userConfig
+  }
+
+  return createGateway(testConfig, dependencies)
+}
+
+/**
+ * 验证配置
+ */
+function validateConfig(config: GatewayConfig): void {
+  const errors: string[] = []
+
+  // 验证端口
+  if (!config.port || config.port < 1 || config.port > 65535) {
+    errors.push('Port must be between 1 and 65535')
+  }
+
+  // 验证JWT密钥
+  if (!config.auth.secret || config.auth.secret.length < 32) {
+    if (process.env.NODE_ENV === 'production') {
+      errors.push('JWT secret must be at least 32 characters in production')
+    } else {
+      console.warn('Warning: JWT secret should be at least 32 characters')
+    }
+  }
+
+  // 验证CORS配置
+  if (!config.cors.origin) {
+    errors.push('CORS origin must be specified')
+  }
+
+  // 验证限流配置
+  if (config.rateLimit.windowMs < 1000) {
+    errors.push('Rate limit window must be at least 1 second')
+  }
+
+  if (config.rateLimit.max < 1) {
+    errors.push('Rate limit max must be at least 1')
+  }
+
+  // 验证WebSocket配置
+  if (config.websocket.heartbeatInterval < 5000) {
+    errors.push('WebSocket heartbeat interval must be at least 5 seconds')
+  }
+
+  if (config.websocket.timeout < config.websocket.heartbeatInterval * 2) {
+    errors.push('WebSocket timeout must be at least 2x heartbeat interval')
+  }
+
+  // 在生产环境中建议配置消息队列
+  if (process.env.NODE_ENV === 'production') {
+    console.warn('建议在生产环境中配置MessageBroker以获得更好的性能和可靠性')
+  }
+
+  // 如果有错误，抛出异常
+  if (errors.length > 0) {
+    throw new Error(`Gateway configuration validation failed:\n${errors.join('\n')}`)
+  }
+}
+
+/**
+ * 从环境变量创建配置
+ */
+export function createConfigFromEnv(): Partial<GatewayConfig> {
+  const config: Partial<GatewayConfig> = {}
+
+  // 基础配置
+  if (process.env.PORT) {
+    config.port = parseInt(process.env.PORT)
+  }
+
+  if (process.env.HOST) {
+    config.host = process.env.HOST
+  }
+
+  // CORS配置
+  if (process.env.FRONTEND_URL) {
+    config.cors = {
+      origin: process.env.FRONTEND_URL.split(','),
+      credentials: true
+    }
+  }
+
+  // 认证配置
+  if (process.env.JWT_SECRET) {
+    config.auth = {
+      secret: process.env.JWT_SECRET,
+      expiresIn: process.env.JWT_EXPIRES_IN || '24h',
+      issuer: process.env.JWT_ISSUER,
+      audience: process.env.JWT_AUDIENCE
+    }
+  }
+
+  // 限流配置
+  if (process.env.RATE_LIMIT_WINDOW || process.env.RATE_LIMIT_MAX) {
+    config.rateLimit = {
+      windowMs: process.env.RATE_LIMIT_WINDOW ? parseInt(process.env.RATE_LIMIT_WINDOW) : 15 * 60 * 1000,
+      max: process.env.RATE_LIMIT_MAX ? parseInt(process.env.RATE_LIMIT_MAX) : 100
+    }
+  }
+
+  // WebSocket配置
+  if (process.env.WS_PATH || process.env.WS_HEARTBEAT_INTERVAL || process.env.WS_TIMEOUT) {
+    config.websocket = {
+      path: process.env.WS_PATH || '/socket.io',
+      heartbeatInterval: process.env.WS_HEARTBEAT_INTERVAL ? parseInt(process.env.WS_HEARTBEAT_INTERVAL) : 30000,
+      timeout: process.env.WS_TIMEOUT ? parseInt(process.env.WS_TIMEOUT) : 60000,
+      maxConnections: process.env.WS_MAX_CONNECTIONS ? parseInt(process.env.WS_MAX_CONNECTIONS) : undefined
+    }
+  }
+
+  // 安全配置
+  config.security = {
+    helmet: process.env.SECURITY_HELMET !== 'false',
+    compression: process.env.SECURITY_COMPRESSION !== 'false',
+    trustProxy: process.env.SECURITY_TRUST_PROXY === 'true',
+    bodyLimit: process.env.SECURITY_BODY_LIMIT || '10mb'
+  }
+
+  // 监控配置
+  if (process.env.MONITORING_ENABLED) {
+    config.monitoring = {
+      enabled: process.env.MONITORING_ENABLED === 'true',
+      endpoint: process.env.MONITORING_ENDPOINT || '/metrics',
+      interval: process.env.MONITORING_INTERVAL ? parseInt(process.env.MONITORING_INTERVAL) : 60000
+    }
+  }
+
+  return config
+}
+
+/**
+ * 快速启动Gateway
+ */
+export async function startGateway(
+  userConfig: Partial<GatewayConfig> = {},
+  dependencies?: GatewayDependencies
+): Promise<GatewayServer> {
+  const gateway = createGateway(userConfig, dependencies)
+  await gateway.start()
+  return gateway
+}
+
+/**
+ * 快速启动开发环境Gateway
+ */
+export async function startDevelopmentGateway(
+  userConfig: Partial<GatewayConfig> = {},
+  dependencies?: GatewayDependencies
+): Promise<GatewayServer> {
+  const gateway = createDevelopmentGateway(userConfig, dependencies)
+  await gateway.start()
+  return gateway
+}
+
+/**
+ * 快速启动生产环境Gateway
+ */
+export async function startProductionGateway(
+  userConfig: Partial<GatewayConfig> = {},
+  dependencies?: GatewayDependencies
+): Promise<GatewayServer> {
+  const gateway = createProductionGateway(userConfig, dependencies)
+  await gateway.start()
+  return gateway
 }