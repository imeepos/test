import { defineConfig } from 'vite'
import { resolve } from 'path'
import dts from 'vite-plugin-dts'

export default defineConfig({
  plugins: [dts()],
  build: {
    lib: {
      entry: {
        index: resolve(__dirname, 'src/index.ts'),
        server: resolve(__dirname, 'src/server/index.ts')
      },
      name: 'SkerEngine',
      fileName: (format, entryName) => `${entryName}.${format}.js`,
      formats: ['es', 'cjs']
    },
    rollupOptions: {
      external: [
        'events',
        'fs',
        'path',
        'http',
        'https',
        'stream',
        'buffer',
        'zlib',
        'net',
        'crypto',
        'async_hooks',
        'util',
        'url',
        'querystring',
        'node:buffer',
        'node:crypto',
        'node:net',
        'express',
        'express-rate-limit',
        'cors',
        'helmet',
        'compression',
        'dotenv',
        'openai',
        'tiktoken',
        'uuid',
        '@sker/models',
        '@sker/config',
        '@sker/ai',
<<<<<<< HEAD
        '@sker/broker'
=======
        '@sker/broker',
        '@sker/store'
>>>>>>> a0c9ce64
      ]
    },
    target: 'node16',
    sourcemap: true
  },
  resolve: {
    alias: {
      '@': resolve(__dirname, 'src')
    }
  }
})<|MERGE_RESOLUTION|>--- conflicted
+++ resolved
@@ -1,64 +1,60 @@
-import { defineConfig } from 'vite'
-import { resolve } from 'path'
-import dts from 'vite-plugin-dts'
-
-export default defineConfig({
-  plugins: [dts()],
-  build: {
-    lib: {
-      entry: {
-        index: resolve(__dirname, 'src/index.ts'),
-        server: resolve(__dirname, 'src/server/index.ts')
-      },
-      name: 'SkerEngine',
-      fileName: (format, entryName) => `${entryName}.${format}.js`,
-      formats: ['es', 'cjs']
-    },
-    rollupOptions: {
-      external: [
-        'events',
-        'fs',
-        'path',
-        'http',
-        'https',
-        'stream',
-        'buffer',
-        'zlib',
-        'net',
-        'crypto',
-        'async_hooks',
-        'util',
-        'url',
-        'querystring',
-        'node:buffer',
-        'node:crypto',
-        'node:net',
-        'express',
-        'express-rate-limit',
-        'cors',
-        'helmet',
-        'compression',
-        'dotenv',
-        'openai',
-        'tiktoken',
-        'uuid',
-        '@sker/models',
-        '@sker/config',
-        '@sker/ai',
-<<<<<<< HEAD
-        '@sker/broker'
-=======
-        '@sker/broker',
-        '@sker/store'
->>>>>>> a0c9ce64
-      ]
-    },
-    target: 'node16',
-    sourcemap: true
-  },
-  resolve: {
-    alias: {
-      '@': resolve(__dirname, 'src')
-    }
-  }
+import { defineConfig } from 'vite'
+import { resolve } from 'path'
+import dts from 'vite-plugin-dts'
+
+export default defineConfig({
+  plugins: [dts()],
+  build: {
+    lib: {
+      entry: {
+        index: resolve(__dirname, 'src/index.ts'),
+        server: resolve(__dirname, 'src/server/index.ts')
+      },
+      name: 'SkerEngine',
+      fileName: (format, entryName) => `${entryName}.${format}.js`,
+      formats: ['es', 'cjs']
+    },
+    rollupOptions: {
+      external: [
+        'events',
+        'fs',
+        'path',
+        'http',
+        'https',
+        'stream',
+        'buffer',
+        'zlib',
+        'net',
+        'crypto',
+        'async_hooks',
+        'util',
+        'url',
+        'querystring',
+        'node:buffer',
+        'node:crypto',
+        'node:net',
+        'express',
+        'express-rate-limit',
+        'cors',
+        'helmet',
+        'compression',
+        'dotenv',
+        'openai',
+        'tiktoken',
+        'uuid',
+        '@sker/models',
+        '@sker/config',
+        '@sker/ai',
+        '@sker/broker',
+        '@sker/store'
+      ]
+    },
+    target: 'node16',
+    sourcemap: true
+  },
+  resolve: {
+    alias: {
+      '@': resolve(__dirname, 'src')
+    }
+  }
 })