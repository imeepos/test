// AI引擎相关类型定义

// 引擎配置
export interface EngineConfig {
  provider: 'openai' | 'anthropic' | 'custom'
  apiKey: string
  baseURL?: string
  organization?: string
  models: ModelConfig
  model: {
    name: string
    maxTokens: number
  }
  defaultModel: string
  temperature: number
  maxTokens: number
  timeout: number
  retryConfig: RetryConfig
  costOptimization?: CostOptimization
  rateLimiting?: {
    requestsPerMinute: number
<<<<<<< HEAD
=======
    tokensPerMinute?: number
>>>>>>> 17dce138
  }
}

export interface ModelConfig {
  generation?: string
  optimization?: string
  analysis?: string
  fusion?: string
}

export interface RetryConfig {
  maxRetries: number
  backoffMultiplier: number
  retryableErrors: string[]
}

export interface CostOptimization {
  enabled: boolean
  maxCostPerRequest: number
  preferredModels: string[]
}

// 任务处理相关
export interface AITaskRequest {
  type: 'generate' | 'optimize' | 'fusion' | 'expand' | 'analyze'
  inputs: string[]
  instruction?: string
  context?: string
  options?: TaskOptions
}

export interface TaskOptions {
  model?: string
  temperature?: number
  maxTokens?: number
  style?: string
  length?: 'short' | 'medium' | 'long'
  priority?: number
}

export interface AITaskResult {
  success: boolean
  content: string
  title?: string
  confidence: number
  tags: string[]
  reasoning?: string
  metadata: ProcessingMetadata
  error?: ErrorDetails
}

export interface ProcessingMetadata {
  model: string
  tokenCount: number
  processingTime: number
  temperature: number
  cost?: number
  requestId: string
  timestamp: Date
  error?: any
}

// 内容生成相关
export interface GenerateRequest {
  prompt?: string
  inputs: string[]
  context?: string
  instruction?: string
  style?: string
  length?: 'short' | 'medium' | 'long'
  model?: string
  temperature?: number
  maxTokens?: number
  userId?: string
  projectId?: string
  options?: TaskOptions
}

export interface GenerateResult {
  content: string
  title?: string
  confidence: number
  tags: string[]
  reasoning?: string
  suggestions?: string[]
  importance?: number
  metadata: ProcessingMetadata
}

export interface OptimizeRequest {
  content: string
  instruction: string
  context?: string
  targetStyle?: string
  targetLength?: 'shorter' | 'longer' | 'same'
  model?: string
  userId?: string
  projectId?: string
  metadata?: any
}

export interface OptimizeResult {
  content: string // 统一的内容字段
  optimizedContent: string
  title?: string
  improvementSummary: string
  improvements?: string[]
  confidence: number
  changes: string[]
  title?: string
  improvements?: string[]
  metadata: ProcessingMetadata
}

export interface FusionRequest {
  inputs: string[]
  instruction: string
  context?: string
  fusionType: 'synthesis' | 'comparison' | 'integration' | 'summary'
  model?: string
  userId?: string
  projectId?: string
  metadata?: any
}

export interface FusionResult {
  content: string // 统一的内容字段
  fusedContent: string
  keyInsights: string[]
  confidence: number
  sourceMapping: Record<string, number>
  metadata: ProcessingMetadata
}

export interface ExpandRequest {
  baseContent: string
  instruction: string
  context?: string
  expansionType: 'detail' | 'examples' | 'analysis' | 'implications'
  targetLength?: number
  model?: string
}

export interface ExpandResult {
  expandedContent: string
  addedSections: string[]
  confidence: number
  expansionRatio: number
  metadata: ProcessingMetadata
}

// 语义分析相关
export interface SemanticOptions {
  extractTags?: boolean
  assessImportance?: boolean
  calculateConfidence?: boolean
  analyzeSentiment?: boolean
  detectTopics?: boolean
  evaluateComplexity?: boolean
}

export interface SemanticAnalysis {
  semanticType: string
  importanceLevel: number
  keyTerms: string[]
  sentiment: 'positive' | 'neutral' | 'negative'
  sentimentScore: number
  complexity: 'low' | 'medium' | 'high'
  complexityScore: number
  readability: number
  topics: Array<{
    name: string
    relevance: number
    confidence: number
  }>
  entities: Array<{
    text: string
    type: string
    confidence: number
  }>
  tags: string[]
  confidence: number
  metadata: ProcessingMetadata
}

// 提示词模板相关
export interface TemplateConfig {
  name: string
  description?: string
  template: string
  variables: string[]
  category?: string
  version?: string
  author?: string
}

export interface TemplateVariable {
  name: string
  type: 'string' | 'array' | 'object'
  required: boolean
  description?: string
  defaultValue?: any
}

export interface CompiledTemplate {
  name: string
  compile: (variables: Record<string, any>) => string
  validate: (variables: Record<string, any>) => boolean
  variables: TemplateVariable[]
}

// 批处理相关
export interface BatchRequest {
  tasks: AITaskRequest[]
  options?: BatchOptions
}

export interface BatchOptions {
  concurrency?: number
  failFast?: boolean
  retryFailedTasks?: boolean
  progressCallback?: (progress: BatchProgress) => void
}

export interface BatchResult {
  results: Array<AITaskResult | null>
  summary: BatchSummary
  errors: Array<{
    index: number
    error: ErrorDetails
  }>
}

export interface BatchProgress {
  total: number
  completed: number
  failed: number
  inProgress: number
  percentage: number
}

export interface BatchSummary {
  totalTasks: number
  successful: number
  failed: number
  totalProcessingTime: number
  totalTokens: number
  totalCost?: number
}

// 错误处理
export interface AIEngineError extends Error {
  code: string
  details?: any
  retryable: boolean
  statusCode?: number
}

export interface ErrorDetails {
  code: string
  message: string
  details?: any
  timestamp: Date
  requestId?: string
}

// 提供者接口
export interface AIProvider {
  name: string
  generate(request: GenerateRequest): Promise<GenerateResult>
  optimize(request: OptimizeRequest): Promise<OptimizeResult>
  analyze(content: string, options: SemanticOptions): Promise<SemanticAnalysis>
  countTokens(text: string): Promise<number>
  validateRequest(request: any): boolean
  getAvailableModels(): string[]
  initialize?(): Promise<void>
  cleanup?(): Promise<void>
}

// 监控和统计
export interface UsageStats {
  totalRequests: number
  successfulRequests: number
  failedRequests: number
  averageProcessingTime: number
  totalTokensUsed: number
  totalCost?: number
  modelUsage: Record<string, number>
  errorDistribution: Record<string, number>
  lastResetAt: Date
  startTime: number
  lastError?: Error
}

// 缓存相关
export interface CacheConfig {
  enabled: boolean
  ttl: number
  maxSize: number
  strategy: 'lru' | 'fifo'
}

export interface CacheEntry {
  key: string
  value: any
  timestamp: Date
  ttl: number
  hits: number
}

// 批处理请求接口（StudioAPIAdapter中使用）
export interface BatchProcessRequest {
  tasks: Array<{
    id: string
    type: string
    data: any
  }>
  concurrency?: number
  failFast?: boolean
}

// 语义分析请求接口（StudioAPIAdapter中使用）
export interface SemanticAnalysisRequest {
  content: string
  options: {
    extractEntities?: boolean
    extractRelations?: boolean
    analyzeSentiment?: boolean
    analysisDepth?: 'basic' | 'deep'
    includeEmbeddings?: boolean
  }
}

// 语义分析结果接口（StudioAPIAdapter中使用）
export interface SemanticAnalysisResult {
  semanticTypes: string[]
  entities: Array<{
    text: string
    type: string
    confidence: number
  }>
  relations: Array<{
    source: string
    target: string
    relation: string
  }>
  sentiment: {
    score: number
    label: string
  }
  summary: string
}

// 增强GenerateResult，添加缺失字段
export interface EnhancedGenerateResult extends GenerateResult {
  reasoning?: string
  suggestions?: string[]
  importance?: number
}

// 批处理结果接口
export interface BatchProcessResult {
  results: Array<{
    success: boolean
    data?: any
    error?: string
  }>
  summary?: {
    total: number
    successful: number
    failed: number
  }
}<|MERGE_RESOLUTION|>--- conflicted
+++ resolved
@@ -1,398 +1,394 @@
-// AI引擎相关类型定义
-
-// 引擎配置
-export interface EngineConfig {
-  provider: 'openai' | 'anthropic' | 'custom'
-  apiKey: string
-  baseURL?: string
-  organization?: string
-  models: ModelConfig
-  model: {
-    name: string
-    maxTokens: number
-  }
-  defaultModel: string
-  temperature: number
-  maxTokens: number
-  timeout: number
-  retryConfig: RetryConfig
-  costOptimization?: CostOptimization
-  rateLimiting?: {
-    requestsPerMinute: number
-<<<<<<< HEAD
-=======
-    tokensPerMinute?: number
->>>>>>> 17dce138
-  }
-}
-
-export interface ModelConfig {
-  generation?: string
-  optimization?: string
-  analysis?: string
-  fusion?: string
-}
-
-export interface RetryConfig {
-  maxRetries: number
-  backoffMultiplier: number
-  retryableErrors: string[]
-}
-
-export interface CostOptimization {
-  enabled: boolean
-  maxCostPerRequest: number
-  preferredModels: string[]
-}
-
-// 任务处理相关
-export interface AITaskRequest {
-  type: 'generate' | 'optimize' | 'fusion' | 'expand' | 'analyze'
-  inputs: string[]
-  instruction?: string
-  context?: string
-  options?: TaskOptions
-}
-
-export interface TaskOptions {
-  model?: string
-  temperature?: number
-  maxTokens?: number
-  style?: string
-  length?: 'short' | 'medium' | 'long'
-  priority?: number
-}
-
-export interface AITaskResult {
-  success: boolean
-  content: string
-  title?: string
-  confidence: number
-  tags: string[]
-  reasoning?: string
-  metadata: ProcessingMetadata
-  error?: ErrorDetails
-}
-
-export interface ProcessingMetadata {
-  model: string
-  tokenCount: number
-  processingTime: number
-  temperature: number
-  cost?: number
-  requestId: string
-  timestamp: Date
-  error?: any
-}
-
-// 内容生成相关
-export interface GenerateRequest {
-  prompt?: string
-  inputs: string[]
-  context?: string
-  instruction?: string
-  style?: string
-  length?: 'short' | 'medium' | 'long'
-  model?: string
-  temperature?: number
-  maxTokens?: number
-  userId?: string
-  projectId?: string
-  options?: TaskOptions
-}
-
-export interface GenerateResult {
-  content: string
-  title?: string
-  confidence: number
-  tags: string[]
-  reasoning?: string
-  suggestions?: string[]
-  importance?: number
-  metadata: ProcessingMetadata
-}
-
-export interface OptimizeRequest {
-  content: string
-  instruction: string
-  context?: string
-  targetStyle?: string
-  targetLength?: 'shorter' | 'longer' | 'same'
-  model?: string
-  userId?: string
-  projectId?: string
-  metadata?: any
-}
-
-export interface OptimizeResult {
-  content: string // 统一的内容字段
-  optimizedContent: string
-  title?: string
-  improvementSummary: string
-  improvements?: string[]
-  confidence: number
-  changes: string[]
-  title?: string
-  improvements?: string[]
-  metadata: ProcessingMetadata
-}
-
-export interface FusionRequest {
-  inputs: string[]
-  instruction: string
-  context?: string
-  fusionType: 'synthesis' | 'comparison' | 'integration' | 'summary'
-  model?: string
-  userId?: string
-  projectId?: string
-  metadata?: any
-}
-
-export interface FusionResult {
-  content: string // 统一的内容字段
-  fusedContent: string
-  keyInsights: string[]
-  confidence: number
-  sourceMapping: Record<string, number>
-  metadata: ProcessingMetadata
-}
-
-export interface ExpandRequest {
-  baseContent: string
-  instruction: string
-  context?: string
-  expansionType: 'detail' | 'examples' | 'analysis' | 'implications'
-  targetLength?: number
-  model?: string
-}
-
-export interface ExpandResult {
-  expandedContent: string
-  addedSections: string[]
-  confidence: number
-  expansionRatio: number
-  metadata: ProcessingMetadata
-}
-
-// 语义分析相关
-export interface SemanticOptions {
-  extractTags?: boolean
-  assessImportance?: boolean
-  calculateConfidence?: boolean
-  analyzeSentiment?: boolean
-  detectTopics?: boolean
-  evaluateComplexity?: boolean
-}
-
-export interface SemanticAnalysis {
-  semanticType: string
-  importanceLevel: number
-  keyTerms: string[]
-  sentiment: 'positive' | 'neutral' | 'negative'
-  sentimentScore: number
-  complexity: 'low' | 'medium' | 'high'
-  complexityScore: number
-  readability: number
-  topics: Array<{
-    name: string
-    relevance: number
-    confidence: number
-  }>
-  entities: Array<{
-    text: string
-    type: string
-    confidence: number
-  }>
-  tags: string[]
-  confidence: number
-  metadata: ProcessingMetadata
-}
-
-// 提示词模板相关
-export interface TemplateConfig {
-  name: string
-  description?: string
-  template: string
-  variables: string[]
-  category?: string
-  version?: string
-  author?: string
-}
-
-export interface TemplateVariable {
-  name: string
-  type: 'string' | 'array' | 'object'
-  required: boolean
-  description?: string
-  defaultValue?: any
-}
-
-export interface CompiledTemplate {
-  name: string
-  compile: (variables: Record<string, any>) => string
-  validate: (variables: Record<string, any>) => boolean
-  variables: TemplateVariable[]
-}
-
-// 批处理相关
-export interface BatchRequest {
-  tasks: AITaskRequest[]
-  options?: BatchOptions
-}
-
-export interface BatchOptions {
-  concurrency?: number
-  failFast?: boolean
-  retryFailedTasks?: boolean
-  progressCallback?: (progress: BatchProgress) => void
-}
-
-export interface BatchResult {
-  results: Array<AITaskResult | null>
-  summary: BatchSummary
-  errors: Array<{
-    index: number
-    error: ErrorDetails
-  }>
-}
-
-export interface BatchProgress {
-  total: number
-  completed: number
-  failed: number
-  inProgress: number
-  percentage: number
-}
-
-export interface BatchSummary {
-  totalTasks: number
-  successful: number
-  failed: number
-  totalProcessingTime: number
-  totalTokens: number
-  totalCost?: number
-}
-
-// 错误处理
-export interface AIEngineError extends Error {
-  code: string
-  details?: any
-  retryable: boolean
-  statusCode?: number
-}
-
-export interface ErrorDetails {
-  code: string
-  message: string
-  details?: any
-  timestamp: Date
-  requestId?: string
-}
-
-// 提供者接口
-export interface AIProvider {
-  name: string
-  generate(request: GenerateRequest): Promise<GenerateResult>
-  optimize(request: OptimizeRequest): Promise<OptimizeResult>
-  analyze(content: string, options: SemanticOptions): Promise<SemanticAnalysis>
-  countTokens(text: string): Promise<number>
-  validateRequest(request: any): boolean
-  getAvailableModels(): string[]
-  initialize?(): Promise<void>
-  cleanup?(): Promise<void>
-}
-
-// 监控和统计
-export interface UsageStats {
-  totalRequests: number
-  successfulRequests: number
-  failedRequests: number
-  averageProcessingTime: number
-  totalTokensUsed: number
-  totalCost?: number
-  modelUsage: Record<string, number>
-  errorDistribution: Record<string, number>
-  lastResetAt: Date
-  startTime: number
-  lastError?: Error
-}
-
-// 缓存相关
-export interface CacheConfig {
-  enabled: boolean
-  ttl: number
-  maxSize: number
-  strategy: 'lru' | 'fifo'
-}
-
-export interface CacheEntry {
-  key: string
-  value: any
-  timestamp: Date
-  ttl: number
-  hits: number
-}
-
-// 批处理请求接口（StudioAPIAdapter中使用）
-export interface BatchProcessRequest {
-  tasks: Array<{
-    id: string
-    type: string
-    data: any
-  }>
-  concurrency?: number
-  failFast?: boolean
-}
-
-// 语义分析请求接口（StudioAPIAdapter中使用）
-export interface SemanticAnalysisRequest {
-  content: string
-  options: {
-    extractEntities?: boolean
-    extractRelations?: boolean
-    analyzeSentiment?: boolean
-    analysisDepth?: 'basic' | 'deep'
-    includeEmbeddings?: boolean
-  }
-}
-
-// 语义分析结果接口（StudioAPIAdapter中使用）
-export interface SemanticAnalysisResult {
-  semanticTypes: string[]
-  entities: Array<{
-    text: string
-    type: string
-    confidence: number
-  }>
-  relations: Array<{
-    source: string
-    target: string
-    relation: string
-  }>
-  sentiment: {
-    score: number
-    label: string
-  }
-  summary: string
-}
-
-// 增强GenerateResult，添加缺失字段
-export interface EnhancedGenerateResult extends GenerateResult {
-  reasoning?: string
-  suggestions?: string[]
-  importance?: number
-}
-
-// 批处理结果接口
-export interface BatchProcessResult {
-  results: Array<{
-    success: boolean
-    data?: any
-    error?: string
-  }>
-  summary?: {
-    total: number
-    successful: number
-    failed: number
-  }
+// AI引擎相关类型定义
+
+// 引擎配置
+export interface EngineConfig {
+  provider: 'openai' | 'anthropic' | 'custom'
+  apiKey: string
+  baseURL?: string
+  organization?: string
+  models: ModelConfig
+  model: {
+    name: string
+    maxTokens: number
+  }
+  defaultModel: string
+  temperature: number
+  maxTokens: number
+  timeout: number
+  retryConfig: RetryConfig
+  costOptimization?: CostOptimization
+  rateLimiting?: {
+    requestsPerMinute: number
+  }
+}
+
+export interface ModelConfig {
+  generation?: string
+  optimization?: string
+  analysis?: string
+  fusion?: string
+}
+
+export interface RetryConfig {
+  maxRetries: number
+  backoffMultiplier: number
+  retryableErrors: string[]
+}
+
+export interface CostOptimization {
+  enabled: boolean
+  maxCostPerRequest: number
+  preferredModels: string[]
+}
+
+// 任务处理相关
+export interface AITaskRequest {
+  type: 'generate' | 'optimize' | 'fusion' | 'expand' | 'analyze'
+  inputs: string[]
+  instruction?: string
+  context?: string
+  options?: TaskOptions
+}
+
+export interface TaskOptions {
+  model?: string
+  temperature?: number
+  maxTokens?: number
+  style?: string
+  length?: 'short' | 'medium' | 'long'
+  priority?: number
+}
+
+export interface AITaskResult {
+  success: boolean
+  content: string
+  title?: string
+  confidence: number
+  tags: string[]
+  reasoning?: string
+  metadata: ProcessingMetadata
+  error?: ErrorDetails
+}
+
+export interface ProcessingMetadata {
+  model: string
+  tokenCount: number
+  processingTime: number
+  temperature: number
+  cost?: number
+  requestId: string
+  timestamp: Date
+  error?: any
+}
+
+// 内容生成相关
+export interface GenerateRequest {
+  prompt?: string
+  inputs: string[]
+  context?: string
+  instruction?: string
+  style?: string
+  length?: 'short' | 'medium' | 'long'
+  model?: string
+  temperature?: number
+  maxTokens?: number
+  userId?: string
+  projectId?: string
+  options?: TaskOptions
+}
+
+export interface GenerateResult {
+  content: string
+  title?: string
+  confidence: number
+  tags: string[]
+  reasoning?: string
+  suggestions?: string[]
+  importance?: number
+  metadata: ProcessingMetadata
+}
+
+export interface OptimizeRequest {
+  content: string
+  instruction: string
+  context?: string
+  targetStyle?: string
+  targetLength?: 'shorter' | 'longer' | 'same'
+  model?: string
+  userId?: string
+  projectId?: string
+  metadata?: any
+}
+
+export interface OptimizeResult {
+  content: string // 统一的内容字段
+  optimizedContent: string
+  title?: string
+  improvementSummary: string
+  improvements?: string[]
+  confidence: number
+  changes: string[]
+  title?: string
+  improvements?: string[]
+  metadata: ProcessingMetadata
+}
+
+export interface FusionRequest {
+  inputs: string[]
+  instruction: string
+  context?: string
+  fusionType: 'synthesis' | 'comparison' | 'integration' | 'summary'
+  model?: string
+  userId?: string
+  projectId?: string
+  metadata?: any
+}
+
+export interface FusionResult {
+  content: string // 统一的内容字段
+  fusedContent: string
+  keyInsights: string[]
+  confidence: number
+  sourceMapping: Record<string, number>
+  metadata: ProcessingMetadata
+}
+
+export interface ExpandRequest {
+  baseContent: string
+  instruction: string
+  context?: string
+  expansionType: 'detail' | 'examples' | 'analysis' | 'implications'
+  targetLength?: number
+  model?: string
+}
+
+export interface ExpandResult {
+  expandedContent: string
+  addedSections: string[]
+  confidence: number
+  expansionRatio: number
+  metadata: ProcessingMetadata
+}
+
+// 语义分析相关
+export interface SemanticOptions {
+  extractTags?: boolean
+  assessImportance?: boolean
+  calculateConfidence?: boolean
+  analyzeSentiment?: boolean
+  detectTopics?: boolean
+  evaluateComplexity?: boolean
+}
+
+export interface SemanticAnalysis {
+  semanticType: string
+  importanceLevel: number
+  keyTerms: string[]
+  sentiment: 'positive' | 'neutral' | 'negative'
+  sentimentScore: number
+  complexity: 'low' | 'medium' | 'high'
+  complexityScore: number
+  readability: number
+  topics: Array<{
+    name: string
+    relevance: number
+    confidence: number
+  }>
+  entities: Array<{
+    text: string
+    type: string
+    confidence: number
+  }>
+  tags: string[]
+  confidence: number
+  metadata: ProcessingMetadata
+}
+
+// 提示词模板相关
+export interface TemplateConfig {
+  name: string
+  description?: string
+  template: string
+  variables: string[]
+  category?: string
+  version?: string
+  author?: string
+}
+
+export interface TemplateVariable {
+  name: string
+  type: 'string' | 'array' | 'object'
+  required: boolean
+  description?: string
+  defaultValue?: any
+}
+
+export interface CompiledTemplate {
+  name: string
+  compile: (variables: Record<string, any>) => string
+  validate: (variables: Record<string, any>) => boolean
+  variables: TemplateVariable[]
+}
+
+// 批处理相关
+export interface BatchRequest {
+  tasks: AITaskRequest[]
+  options?: BatchOptions
+}
+
+export interface BatchOptions {
+  concurrency?: number
+  failFast?: boolean
+  retryFailedTasks?: boolean
+  progressCallback?: (progress: BatchProgress) => void
+}
+
+export interface BatchResult {
+  results: Array<AITaskResult | null>
+  summary: BatchSummary
+  errors: Array<{
+    index: number
+    error: ErrorDetails
+  }>
+}
+
+export interface BatchProgress {
+  total: number
+  completed: number
+  failed: number
+  inProgress: number
+  percentage: number
+}
+
+export interface BatchSummary {
+  totalTasks: number
+  successful: number
+  failed: number
+  totalProcessingTime: number
+  totalTokens: number
+  totalCost?: number
+}
+
+// 错误处理
+export interface AIEngineError extends Error {
+  code: string
+  details?: any
+  retryable: boolean
+  statusCode?: number
+}
+
+export interface ErrorDetails {
+  code: string
+  message: string
+  details?: any
+  timestamp: Date
+  requestId?: string
+}
+
+// 提供者接口
+export interface AIProvider {
+  name: string
+  generate(request: GenerateRequest): Promise<GenerateResult>
+  optimize(request: OptimizeRequest): Promise<OptimizeResult>
+  analyze(content: string, options: SemanticOptions): Promise<SemanticAnalysis>
+  countTokens(text: string): Promise<number>
+  validateRequest(request: any): boolean
+  getAvailableModels(): string[]
+  initialize?(): Promise<void>
+  cleanup?(): Promise<void>
+}
+
+// 监控和统计
+export interface UsageStats {
+  totalRequests: number
+  successfulRequests: number
+  failedRequests: number
+  averageProcessingTime: number
+  totalTokensUsed: number
+  totalCost?: number
+  modelUsage: Record<string, number>
+  errorDistribution: Record<string, number>
+  lastResetAt: Date
+  startTime: number
+  lastError?: Error
+}
+
+// 缓存相关
+export interface CacheConfig {
+  enabled: boolean
+  ttl: number
+  maxSize: number
+  strategy: 'lru' | 'fifo'
+}
+
+export interface CacheEntry {
+  key: string
+  value: any
+  timestamp: Date
+  ttl: number
+  hits: number
+}
+
+// 批处理请求接口（StudioAPIAdapter中使用）
+export interface BatchProcessRequest {
+  tasks: Array<{
+    id: string
+    type: string
+    data: any
+  }>
+  concurrency?: number
+  failFast?: boolean
+}
+
+// 语义分析请求接口（StudioAPIAdapter中使用）
+export interface SemanticAnalysisRequest {
+  content: string
+  options: {
+    extractEntities?: boolean
+    extractRelations?: boolean
+    analyzeSentiment?: boolean
+    analysisDepth?: 'basic' | 'deep'
+    includeEmbeddings?: boolean
+  }
+}
+
+// 语义分析结果接口（StudioAPIAdapter中使用）
+export interface SemanticAnalysisResult {
+  semanticTypes: string[]
+  entities: Array<{
+    text: string
+    type: string
+    confidence: number
+  }>
+  relations: Array<{
+    source: string
+    target: string
+    relation: string
+  }>
+  sentiment: {
+    score: number
+    label: string
+  }
+  summary: string
+}
+
+// 增强GenerateResult，添加缺失字段
+export interface EnhancedGenerateResult extends GenerateResult {
+  reasoning?: string
+  suggestions?: string[]
+  importance?: number
+}
+
+// 批处理结果接口
+export interface BatchProcessResult {
+  results: Array<{
+    success: boolean
+    data?: any
+    error?: string
+  }>
+  summary?: {
+    total: number
+    successful: number
+    failed: number
+  }
 }