--- conflicted
+++ resolved
@@ -23,10 +23,7 @@
     "@anthropic-ai/sdk": "^0.24.0",
     "@sker/broker": "workspace:*",
     "@sker/models": "workspace:*",
-<<<<<<< HEAD
-=======
     "@sker/store": "workspace:*",
->>>>>>> a0c9ce64
     "compression": "^1.7.4",
     "cors": "^2.8.5",
     "dotenv": "^16.3.1",
@@ -38,10 +35,7 @@
     "uuid": "^9.0.0"
   },
   "devDependencies": {
-<<<<<<< HEAD
-=======
     "vite-plugin-dts": "^3.9.1",
->>>>>>> a0c9ce64
     "@types/compression": "^1.7.5",
     "@types/cors": "^2.8.17",
     "@types/express": "^4.17.21",
