import { v4 as uuidv4 } from 'uuid'
import { EventEmitter } from 'events'
import type { MessageBroker } from '../core/MessageBroker'
import type {
  AITaskMessage,
  AIResultMessage,
  AITaskRequest,
  AITaskStatus,
  AITaskType,
  TaskPriority,
  AIBatchTaskMessage,
  AIBatchResultMessage
} from '../types/AITypes'
import {
  QUEUE_NAMES,
  EXCHANGE_NAMES,
  ROUTING_KEYS
} from '@sker/models'

// 外部依赖接口
interface AIEngine {
  processTask(request: any): Promise<any>
  getHealthStatus(): Promise<any>
}

interface StoreService {
  aiTasks: {
    create(task: any): Promise<any>
    update(id: string, updates: any): Promise<any>
    findById(id: string): Promise<any>
    startTask(id: string): Promise<any>
    completeTask(id: string, result: any, processingTime?: number): Promise<any>
    failTask(id: string, error: any): Promise<any>
    getQueuedTasks(limit?: number): Promise<any>
    cleanupOldTasks(daysOld: number): Promise<number>
  }
  healthCheck(): Promise<any>
  getSystemStats(): Promise<any>
  cache(key: string, value?: any, ttl?: number): Promise<any>
  deleteCache(keyOrPattern: string, isPattern?: boolean): Promise<boolean>
  batch<T>(operations: (() => Promise<T>)[]): Promise<T[]>
  cleanup(options?: any): Promise<any>
  close(): Promise<void>
}

/**
 * AI任务调度器 - 管理AI处理任务的调度和协调
 */
export class AITaskScheduler extends EventEmitter {
  private broker: MessageBroker
  private aiEngine?: AIEngine
  private storeService?: StoreService
  private activeTasks: Map<string, AITaskStatus> = new Map()
  private taskTimeouts: Map<string, NodeJS.Timeout> = new Map()
  private defaultTimeout: number = 300000 // 5分钟默认超时
  private isInitialized = false

  constructor(config: {
    messageBroker: MessageBroker
    aiEngine?: AIEngine
    storeService?: StoreService
    defaultTimeout?: number
  }) {
    super()
    this.broker = config.messageBroker
    this.aiEngine = config.aiEngine
    this.storeService = config.storeService
    if (config.defaultTimeout) {
      this.defaultTimeout = config.defaultTimeout
    }
    this.setupEventHandlers()
  }

  /**
   * 初始化调度器
   */
  async initialize(): Promise<void> {
    if (this.isInitialized) return

    await this.setupResultConsumer()
    this.isInitialized = true
    console.log('✅ AI任务调度器初始化完成')
  }

  /**
   * 设置事件处理器
   */
  private setupEventHandlers(): void {
    this.broker.on('connected', () => {
      console.log('📡 Broker连接已建立，重新设置消费者...')
      this.setupResultConsumer().catch(error => {
        console.error('重新设置消费者失败:', error)
      })
    })

    this.broker.on('reconnected', () => {
      console.log('🔄 Broker重连成功，重新设置消费者...')
      this.setupResultConsumer().catch(error => {
        console.error('重连后设置消费者失败:', error)
      })
    })

    this.broker.on('disconnected', () => {
      console.log('📡 Broker连接已断开')
    })
  }

  /**
   * 设置结果消费者
   */
  private async setupResultConsumer(): Promise<void> {
<<<<<<< HEAD
    try {
      // 消费AI处理结果
      await this.broker.consume(
        QUEUE_NAMES.AI_RESULTS,
        async (message) => {
          if (!message) return

          try {
            const result: AIResultMessage = JSON.parse(message.content.toString())
            await this.handleTaskResult(result)
            this.broker.ack(message)
          } catch (error) {
            console.error('Error processing AI result:', error)
            this.broker.nack(message, false) // 不重新入队
=======
    const maxRetries = 10
    const retryDelay = 1000 // 1秒

    for (let attempt = 1; attempt <= maxRetries; attempt++) {
      try {
        // 检查broker是否完全准备就绪
        if (!this.broker.isReady()) {
          if (attempt === maxRetries) {
            throw new Error(`Broker not ready after ${maxRetries} attempts`)
>>>>>>> a0c9ce64
          }
          console.log(`⏳ Broker not ready, waiting... (attempt ${attempt}/${maxRetries})`)
          await new Promise(resolve => setTimeout(resolve, retryDelay * attempt))
          continue
        }

        // 消费AI处理结果
        await this.broker.consume(
          QUEUE_NAMES.AI_RESULTS,
          async (message) => {
            if (!message) return

            try {
              const result: AIResultMessage = JSON.parse(message.content.toString())
              await this.handleTaskResult(result)
              this.broker.ack(message)
            } catch (error) {
              console.error('Error processing AI result:', error)
              this.broker.nack(message, false) // 不重新入队
            }
          }
        )

        console.log('✅ AI task result consumer set up successfully')
        return // 成功设置，退出重试循环

      } catch (error) {
        console.error(`❌ Failed to setup result consumer (attempt ${attempt}/${maxRetries}):`, error)
        
        if (attempt === maxRetries) {
          throw new Error(`Failed to setup result consumer after ${maxRetries} attempts: ${error.message}`)
        }
        
        // 等待后重试
        await new Promise(resolve => setTimeout(resolve, retryDelay * attempt))
      }
    }
  }

  /**
   * 调度生成任务
   */
  async scheduleGenerate(request: {
    inputs: string[]
    context?: string
    instruction?: string
    nodeId: string
    projectId: string
    userId: string
    priority?: TaskPriority
    timeout?: number
  }): Promise<string> {
    return this.scheduleTask({
      type: 'generate',
      ...request
    })
  }

  /**
   * 调度优化任务
   */
  async scheduleOptimize(request: {
    content: string
    instruction?: string
    nodeId: string
    projectId: string
    userId: string
    priority?: TaskPriority
    timeout?: number
  }): Promise<string> {
    return this.scheduleTask({
      type: 'optimize',
      inputs: [request.content],
      instruction: request.instruction,
      nodeId: request.nodeId,
      projectId: request.projectId,
      userId: request.userId,
      priority: request.priority,
      timeout: request.timeout
    })
  }

  /**
   * 调度融合任务
   */
  async scheduleFusion(request: {
    inputs: string[]
    instruction?: string
    nodeId: string
    projectId: string
    userId: string
    priority?: TaskPriority
    timeout?: number
  }): Promise<string> {
    return this.scheduleTask({
      type: 'fusion',
      ...request
    })
  }

  /**
   * 调度分析任务
   */
  async scheduleAnalyze(request: {
    content: string
    analysisType?: string
    nodeId: string
    projectId: string
    userId: string
    priority?: TaskPriority
    timeout?: number
  }): Promise<string> {
    return this.scheduleTask({
      type: 'analyze',
      inputs: [request.content],
      instruction: request.analysisType ? `进行${request.analysisType}分析` : undefined,
      nodeId: request.nodeId,
      projectId: request.projectId,
      userId: request.userId,
      priority: request.priority,
      timeout: request.timeout
    })
  }

  /**
   * 调度扩展任务
   */
  async scheduleExpand(request: {
    content: string
    direction?: string
    nodeId: string
    projectId: string
    userId: string
    priority?: TaskPriority
    timeout?: number
  }): Promise<string> {
    return this.scheduleTask({
      type: 'expand',
      inputs: [request.content],
      instruction: request.direction ? `向${request.direction}方向扩展` : undefined,
      nodeId: request.nodeId,
      projectId: request.projectId,
      userId: request.userId,
      priority: request.priority,
      timeout: request.timeout
    })
  }

  /**
   * 调度通用任务
   */
  async scheduleTask(request: AITaskRequest & {
    userId: string
    timeout?: number
  }): Promise<string> {
    const taskId = uuidv4()
    const timestamp = new Date()

    const taskMessage: AITaskMessage = {
      taskId,
      type: request.type,
      inputs: request.inputs,
      context: request.context,
      instruction: request.instruction,
      nodeId: request.nodeId,
      projectId: request.projectId,
      userId: request.userId,
      priority: request.priority || 'normal',
      timestamp,
      metadata: {
        timeout: request.timeout || this.defaultTimeout,
        originalRequestId: uuidv4(),
        retryCount: 0
      }
    }

    try {
      // 发布任务到处理队列
      await this.broker.publishWithConfirm(
        EXCHANGE_NAMES.LLM_DIRECT,
        ROUTING_KEYS.AI_PROCESS,
        taskMessage,
        {
          priority: this.getPriorityNumber(request.priority || 'normal'),
          persistent: true,
          correlationId: taskId,
          type: 'ai_task'
        }
      )

      // 跟踪任务状态
      this.trackTask(taskId, request.timeout || this.defaultTimeout)

      // 触发任务调度事件
      this.emit('taskScheduled', {
        taskId,
        type: request.type,
        nodeId: request.nodeId,
        priority: request.priority || 'normal'
      })

      console.log(`AI task scheduled: ${taskId} (type: ${request.type}, node: ${request.nodeId})`)
      return taskId

    } catch (error) {
      console.error('Failed to schedule AI task:', error)
      throw new Error(`Failed to schedule AI task: ${error instanceof Error ? error.message : 'Unknown error'}`)
    }
  }

  /**
   * 批量调度任务
   */
  async scheduleBatch(requests: (AITaskRequest & { userId: string })[], options: {
    concurrency?: number
    failFast?: boolean
    collectResults?: boolean
  } = {}): Promise<string> {
    const batchId = uuidv4()
    const timestamp = new Date()

    const tasks: AITaskMessage[] = requests.map(request => ({
      taskId: uuidv4(),
      type: request.type,
      inputs: request.inputs,
      context: request.context,
      instruction: request.instruction,
      nodeId: request.nodeId,
      projectId: request.projectId,
      userId: request.userId,
      priority: request.priority || 'normal',
      timestamp,
      metadata: {
        batchId,
        timeout: this.defaultTimeout,
        retryCount: 0
      }
    }))

    const batchMessage: AIBatchTaskMessage = {
      batchId,
      tasks,
      batchOptions: {
        concurrency: options.concurrency || 3,
        failFast: options.failFast || false,
        collectResults: options.collectResults !== false
      },
      timestamp
    }

    try {
      await this.broker.publishWithConfirm(
        EXCHANGE_NAMES.LLM_DIRECT,
        ROUTING_KEYS.AI_BATCH,
        batchMessage,
        {
          priority: 5, // 批处理任务优先级较低
          persistent: true,
          correlationId: batchId,
          type: 'ai_batch_task'
        }
      )

      // 跟踪所有任务
      tasks.forEach(task => {
        this.trackTask(task.taskId, this.defaultTimeout)
      })

      this.emit('batchScheduled', {
        batchId,
        taskCount: tasks.length,
        options
      })

      console.log(`AI batch scheduled: ${batchId} (${tasks.length} tasks)`)
      return batchId

    } catch (error) {
      console.error('Failed to schedule AI batch:', error)
      throw new Error(`Failed to schedule AI batch: ${error instanceof Error ? error.message : 'Unknown error'}`)
    }
  }

  /**
   * 取消任务
   */
  async cancelTask(taskId: string): Promise<boolean> {
    const task = this.activeTasks.get(taskId)
    if (!task) {
      return false
    }

    try {
      // 发布取消消息
      await this.broker.publish(
        EXCHANGE_NAMES.LLM_DIRECT,
        ROUTING_KEYS.TASK_CANCEL,
        {
          taskId,
          timestamp: new Date(),
          reason: 'user_cancelled'
        },
        {
          correlationId: taskId,
          type: 'ai_cancel'
        }
      )

      // 更新任务状态
      this.updateTaskStatus(taskId, 'cancelled', 'Task cancelled by user')

      this.emit('taskCancelled', { taskId })
      return true

    } catch (error) {
      console.error('Failed to cancel task:', error)
      return false
    }
  }

  /**
   * 获取任务状态
   */
  getTaskStatus(taskId: string): AITaskStatus | undefined {
    return this.activeTasks.get(taskId)
  }

  /**
   * 获取所有活跃任务
   */
  getActiveTasks(): AITaskStatus[] {
    return Array.from(this.activeTasks.values())
  }

  /**
   * 处理任务结果
   */
  private async handleTaskResult(result: AIResultMessage): Promise<void> {
    const task = this.activeTasks.get(result.taskId)
    if (!task) {
      console.warn(`Received result for unknown task: ${result.taskId}`)
      return
    }

    // 清理超时定时器
    const timeout = this.taskTimeouts.get(result.taskId)
    if (timeout) {
      clearTimeout(timeout)
      this.taskTimeouts.delete(result.taskId)
    }

    // 更新任务状态
    if (result.success) {
      this.updateTaskStatus(result.taskId, 'completed', 'Task completed successfully')
    } else {
      this.updateTaskStatus(result.taskId, 'failed', result.error?.message || 'Task failed')
    }

    // 触发结果事件
    this.emit('taskCompleted', {
      taskId: result.taskId,
      nodeId: result.nodeId,
      success: result.success,
      result: result.result,
      error: result.error,
      processingTime: result.processingTime
    })

    // 从活跃任务中移除
    this.activeTasks.delete(result.taskId)

    console.log(`AI task completed: ${result.taskId} (success: ${result.success})`)
  }

  /**
   * 跟踪任务
   */
  private trackTask(taskId: string, timeout: number): void {
    // 添加到活跃任务
    this.activeTasks.set(taskId, {
      taskId,
      status: 'queued',
      timestamp: new Date()
    })

    // 设置超时处理
    const timer = setTimeout(() => {
      this.handleTaskTimeout(taskId)
    }, timeout)

    this.taskTimeouts.set(taskId, timer)
  }

  /**
   * 处理任务超时
   */
  private handleTaskTimeout(taskId: string): void {
    const task = this.activeTasks.get(taskId)
    if (!task) {
      return
    }

    this.updateTaskStatus(taskId, 'timeout', 'Task timed out')

    this.emit('taskTimeout', { taskId })

    // 从活跃任务中移除
    this.activeTasks.delete(taskId)
    this.taskTimeouts.delete(taskId)

    console.log(`AI task timed out: ${taskId}`)
  }

  /**
   * 更新任务状态
   */
  private updateTaskStatus(
    taskId: string,
    status: AITaskStatus['status'],
    message?: string,
    progress?: number
  ): void {
    const task = this.activeTasks.get(taskId)
    if (task) {
      task.status = status
      task.message = message
      task.progress = progress
      task.timestamp = new Date()

      this.emit('taskStatusUpdated', task)
    }
  }

  /**
   * 获取优先级数值
   */
  private getPriorityNumber(priority: TaskPriority): number {
    const priorityMap = {
      low: 1,
      normal: 5,
      high: 8,
      urgent: 10
    }
    return priorityMap[priority] || 5
  }

  /**
   * 获取统计信息
   */
  getStats() {
    const tasks = Array.from(this.activeTasks.values())
    const statusCounts = tasks.reduce((acc, task) => {
      acc[task.status] = (acc[task.status] || 0) + 1
      return acc
    }, {} as Record<string, number>)

    return {
      activeTasks: tasks.length,
      statusBreakdown: statusCounts,
      pendingTimeouts: this.taskTimeouts.size,
      averageTaskAge: this.calculateAverageTaskAge(tasks),
      defaultTimeout: this.defaultTimeout
    }
  }

  /**
   * 计算平均任务年龄
   */
  private calculateAverageTaskAge(tasks: AITaskStatus[]): number {
    if (tasks.length === 0) return 0

    const now = Date.now()
    const totalAge = tasks.reduce((sum, task) => {
      return sum + (now - task.timestamp.getTime())
    }, 0)

    return totalAge / tasks.length
  }

  /**
   * 清理已完成的任务
   */
  cleanup(): void {
    // 清理所有超时定时器
    this.taskTimeouts.forEach(timer => clearTimeout(timer))
    this.taskTimeouts.clear()

    // 清理活跃任务
    this.activeTasks.clear()

    console.log('AI task scheduler cleaned up')
  }
}<|MERGE_RESOLUTION|>--- conflicted
+++ resolved
@@ -1,630 +1,613 @@
-import { v4 as uuidv4 } from 'uuid'
-import { EventEmitter } from 'events'
-import type { MessageBroker } from '../core/MessageBroker'
-import type {
-  AITaskMessage,
-  AIResultMessage,
-  AITaskRequest,
-  AITaskStatus,
-  AITaskType,
-  TaskPriority,
-  AIBatchTaskMessage,
-  AIBatchResultMessage
-} from '../types/AITypes'
-import {
-  QUEUE_NAMES,
-  EXCHANGE_NAMES,
-  ROUTING_KEYS
-} from '@sker/models'
-
-// 外部依赖接口
-interface AIEngine {
-  processTask(request: any): Promise<any>
-  getHealthStatus(): Promise<any>
-}
-
-interface StoreService {
-  aiTasks: {
-    create(task: any): Promise<any>
-    update(id: string, updates: any): Promise<any>
-    findById(id: string): Promise<any>
-    startTask(id: string): Promise<any>
-    completeTask(id: string, result: any, processingTime?: number): Promise<any>
-    failTask(id: string, error: any): Promise<any>
-    getQueuedTasks(limit?: number): Promise<any>
-    cleanupOldTasks(daysOld: number): Promise<number>
-  }
-  healthCheck(): Promise<any>
-  getSystemStats(): Promise<any>
-  cache(key: string, value?: any, ttl?: number): Promise<any>
-  deleteCache(keyOrPattern: string, isPattern?: boolean): Promise<boolean>
-  batch<T>(operations: (() => Promise<T>)[]): Promise<T[]>
-  cleanup(options?: any): Promise<any>
-  close(): Promise<void>
-}
-
-/**
- * AI任务调度器 - 管理AI处理任务的调度和协调
- */
-export class AITaskScheduler extends EventEmitter {
-  private broker: MessageBroker
-  private aiEngine?: AIEngine
-  private storeService?: StoreService
-  private activeTasks: Map<string, AITaskStatus> = new Map()
-  private taskTimeouts: Map<string, NodeJS.Timeout> = new Map()
-  private defaultTimeout: number = 300000 // 5分钟默认超时
-  private isInitialized = false
-
-  constructor(config: {
-    messageBroker: MessageBroker
-    aiEngine?: AIEngine
-    storeService?: StoreService
-    defaultTimeout?: number
-  }) {
-    super()
-    this.broker = config.messageBroker
-    this.aiEngine = config.aiEngine
-    this.storeService = config.storeService
-    if (config.defaultTimeout) {
-      this.defaultTimeout = config.defaultTimeout
-    }
-    this.setupEventHandlers()
-  }
-
-  /**
-   * 初始化调度器
-   */
-  async initialize(): Promise<void> {
-    if (this.isInitialized) return
-
-    await this.setupResultConsumer()
-    this.isInitialized = true
-    console.log('✅ AI任务调度器初始化完成')
-  }
-
-  /**
-   * 设置事件处理器
-   */
-  private setupEventHandlers(): void {
-    this.broker.on('connected', () => {
-      console.log('📡 Broker连接已建立，重新设置消费者...')
-      this.setupResultConsumer().catch(error => {
-        console.error('重新设置消费者失败:', error)
-      })
-    })
-
-    this.broker.on('reconnected', () => {
-      console.log('🔄 Broker重连成功，重新设置消费者...')
-      this.setupResultConsumer().catch(error => {
-        console.error('重连后设置消费者失败:', error)
-      })
-    })
-
-    this.broker.on('disconnected', () => {
-      console.log('📡 Broker连接已断开')
-    })
-  }
-
-  /**
-   * 设置结果消费者
-   */
-  private async setupResultConsumer(): Promise<void> {
-<<<<<<< HEAD
-    try {
-      // 消费AI处理结果
-      await this.broker.consume(
-        QUEUE_NAMES.AI_RESULTS,
-        async (message) => {
-          if (!message) return
-
-          try {
-            const result: AIResultMessage = JSON.parse(message.content.toString())
-            await this.handleTaskResult(result)
-            this.broker.ack(message)
-          } catch (error) {
-            console.error('Error processing AI result:', error)
-            this.broker.nack(message, false) // 不重新入队
-=======
-    const maxRetries = 10
-    const retryDelay = 1000 // 1秒
-
-    for (let attempt = 1; attempt <= maxRetries; attempt++) {
-      try {
-        // 检查broker是否完全准备就绪
-        if (!this.broker.isReady()) {
-          if (attempt === maxRetries) {
-            throw new Error(`Broker not ready after ${maxRetries} attempts`)
->>>>>>> a0c9ce64
-          }
-          console.log(`⏳ Broker not ready, waiting... (attempt ${attempt}/${maxRetries})`)
-          await new Promise(resolve => setTimeout(resolve, retryDelay * attempt))
-          continue
-        }
-
-        // 消费AI处理结果
-        await this.broker.consume(
-          QUEUE_NAMES.AI_RESULTS,
-          async (message) => {
-            if (!message) return
-
-            try {
-              const result: AIResultMessage = JSON.parse(message.content.toString())
-              await this.handleTaskResult(result)
-              this.broker.ack(message)
-            } catch (error) {
-              console.error('Error processing AI result:', error)
-              this.broker.nack(message, false) // 不重新入队
-            }
-          }
-        )
-
-        console.log('✅ AI task result consumer set up successfully')
-        return // 成功设置，退出重试循环
-
-      } catch (error) {
-        console.error(`❌ Failed to setup result consumer (attempt ${attempt}/${maxRetries}):`, error)
-        
-        if (attempt === maxRetries) {
-          throw new Error(`Failed to setup result consumer after ${maxRetries} attempts: ${error.message}`)
-        }
-        
-        // 等待后重试
-        await new Promise(resolve => setTimeout(resolve, retryDelay * attempt))
-      }
-    }
-  }
-
-  /**
-   * 调度生成任务
-   */
-  async scheduleGenerate(request: {
-    inputs: string[]
-    context?: string
-    instruction?: string
-    nodeId: string
-    projectId: string
-    userId: string
-    priority?: TaskPriority
-    timeout?: number
-  }): Promise<string> {
-    return this.scheduleTask({
-      type: 'generate',
-      ...request
-    })
-  }
-
-  /**
-   * 调度优化任务
-   */
-  async scheduleOptimize(request: {
-    content: string
-    instruction?: string
-    nodeId: string
-    projectId: string
-    userId: string
-    priority?: TaskPriority
-    timeout?: number
-  }): Promise<string> {
-    return this.scheduleTask({
-      type: 'optimize',
-      inputs: [request.content],
-      instruction: request.instruction,
-      nodeId: request.nodeId,
-      projectId: request.projectId,
-      userId: request.userId,
-      priority: request.priority,
-      timeout: request.timeout
-    })
-  }
-
-  /**
-   * 调度融合任务
-   */
-  async scheduleFusion(request: {
-    inputs: string[]
-    instruction?: string
-    nodeId: string
-    projectId: string
-    userId: string
-    priority?: TaskPriority
-    timeout?: number
-  }): Promise<string> {
-    return this.scheduleTask({
-      type: 'fusion',
-      ...request
-    })
-  }
-
-  /**
-   * 调度分析任务
-   */
-  async scheduleAnalyze(request: {
-    content: string
-    analysisType?: string
-    nodeId: string
-    projectId: string
-    userId: string
-    priority?: TaskPriority
-    timeout?: number
-  }): Promise<string> {
-    return this.scheduleTask({
-      type: 'analyze',
-      inputs: [request.content],
-      instruction: request.analysisType ? `进行${request.analysisType}分析` : undefined,
-      nodeId: request.nodeId,
-      projectId: request.projectId,
-      userId: request.userId,
-      priority: request.priority,
-      timeout: request.timeout
-    })
-  }
-
-  /**
-   * 调度扩展任务
-   */
-  async scheduleExpand(request: {
-    content: string
-    direction?: string
-    nodeId: string
-    projectId: string
-    userId: string
-    priority?: TaskPriority
-    timeout?: number
-  }): Promise<string> {
-    return this.scheduleTask({
-      type: 'expand',
-      inputs: [request.content],
-      instruction: request.direction ? `向${request.direction}方向扩展` : undefined,
-      nodeId: request.nodeId,
-      projectId: request.projectId,
-      userId: request.userId,
-      priority: request.priority,
-      timeout: request.timeout
-    })
-  }
-
-  /**
-   * 调度通用任务
-   */
-  async scheduleTask(request: AITaskRequest & {
-    userId: string
-    timeout?: number
-  }): Promise<string> {
-    const taskId = uuidv4()
-    const timestamp = new Date()
-
-    const taskMessage: AITaskMessage = {
-      taskId,
-      type: request.type,
-      inputs: request.inputs,
-      context: request.context,
-      instruction: request.instruction,
-      nodeId: request.nodeId,
-      projectId: request.projectId,
-      userId: request.userId,
-      priority: request.priority || 'normal',
-      timestamp,
-      metadata: {
-        timeout: request.timeout || this.defaultTimeout,
-        originalRequestId: uuidv4(),
-        retryCount: 0
-      }
-    }
-
-    try {
-      // 发布任务到处理队列
-      await this.broker.publishWithConfirm(
-        EXCHANGE_NAMES.LLM_DIRECT,
-        ROUTING_KEYS.AI_PROCESS,
-        taskMessage,
-        {
-          priority: this.getPriorityNumber(request.priority || 'normal'),
-          persistent: true,
-          correlationId: taskId,
-          type: 'ai_task'
-        }
-      )
-
-      // 跟踪任务状态
-      this.trackTask(taskId, request.timeout || this.defaultTimeout)
-
-      // 触发任务调度事件
-      this.emit('taskScheduled', {
-        taskId,
-        type: request.type,
-        nodeId: request.nodeId,
-        priority: request.priority || 'normal'
-      })
-
-      console.log(`AI task scheduled: ${taskId} (type: ${request.type}, node: ${request.nodeId})`)
-      return taskId
-
-    } catch (error) {
-      console.error('Failed to schedule AI task:', error)
-      throw new Error(`Failed to schedule AI task: ${error instanceof Error ? error.message : 'Unknown error'}`)
-    }
-  }
-
-  /**
-   * 批量调度任务
-   */
-  async scheduleBatch(requests: (AITaskRequest & { userId: string })[], options: {
-    concurrency?: number
-    failFast?: boolean
-    collectResults?: boolean
-  } = {}): Promise<string> {
-    const batchId = uuidv4()
-    const timestamp = new Date()
-
-    const tasks: AITaskMessage[] = requests.map(request => ({
-      taskId: uuidv4(),
-      type: request.type,
-      inputs: request.inputs,
-      context: request.context,
-      instruction: request.instruction,
-      nodeId: request.nodeId,
-      projectId: request.projectId,
-      userId: request.userId,
-      priority: request.priority || 'normal',
-      timestamp,
-      metadata: {
-        batchId,
-        timeout: this.defaultTimeout,
-        retryCount: 0
-      }
-    }))
-
-    const batchMessage: AIBatchTaskMessage = {
-      batchId,
-      tasks,
-      batchOptions: {
-        concurrency: options.concurrency || 3,
-        failFast: options.failFast || false,
-        collectResults: options.collectResults !== false
-      },
-      timestamp
-    }
-
-    try {
-      await this.broker.publishWithConfirm(
-        EXCHANGE_NAMES.LLM_DIRECT,
-        ROUTING_KEYS.AI_BATCH,
-        batchMessage,
-        {
-          priority: 5, // 批处理任务优先级较低
-          persistent: true,
-          correlationId: batchId,
-          type: 'ai_batch_task'
-        }
-      )
-
-      // 跟踪所有任务
-      tasks.forEach(task => {
-        this.trackTask(task.taskId, this.defaultTimeout)
-      })
-
-      this.emit('batchScheduled', {
-        batchId,
-        taskCount: tasks.length,
-        options
-      })
-
-      console.log(`AI batch scheduled: ${batchId} (${tasks.length} tasks)`)
-      return batchId
-
-    } catch (error) {
-      console.error('Failed to schedule AI batch:', error)
-      throw new Error(`Failed to schedule AI batch: ${error instanceof Error ? error.message : 'Unknown error'}`)
-    }
-  }
-
-  /**
-   * 取消任务
-   */
-  async cancelTask(taskId: string): Promise<boolean> {
-    const task = this.activeTasks.get(taskId)
-    if (!task) {
-      return false
-    }
-
-    try {
-      // 发布取消消息
-      await this.broker.publish(
-        EXCHANGE_NAMES.LLM_DIRECT,
-        ROUTING_KEYS.TASK_CANCEL,
-        {
-          taskId,
-          timestamp: new Date(),
-          reason: 'user_cancelled'
-        },
-        {
-          correlationId: taskId,
-          type: 'ai_cancel'
-        }
-      )
-
-      // 更新任务状态
-      this.updateTaskStatus(taskId, 'cancelled', 'Task cancelled by user')
-
-      this.emit('taskCancelled', { taskId })
-      return true
-
-    } catch (error) {
-      console.error('Failed to cancel task:', error)
-      return false
-    }
-  }
-
-  /**
-   * 获取任务状态
-   */
-  getTaskStatus(taskId: string): AITaskStatus | undefined {
-    return this.activeTasks.get(taskId)
-  }
-
-  /**
-   * 获取所有活跃任务
-   */
-  getActiveTasks(): AITaskStatus[] {
-    return Array.from(this.activeTasks.values())
-  }
-
-  /**
-   * 处理任务结果
-   */
-  private async handleTaskResult(result: AIResultMessage): Promise<void> {
-    const task = this.activeTasks.get(result.taskId)
-    if (!task) {
-      console.warn(`Received result for unknown task: ${result.taskId}`)
-      return
-    }
-
-    // 清理超时定时器
-    const timeout = this.taskTimeouts.get(result.taskId)
-    if (timeout) {
-      clearTimeout(timeout)
-      this.taskTimeouts.delete(result.taskId)
-    }
-
-    // 更新任务状态
-    if (result.success) {
-      this.updateTaskStatus(result.taskId, 'completed', 'Task completed successfully')
-    } else {
-      this.updateTaskStatus(result.taskId, 'failed', result.error?.message || 'Task failed')
-    }
-
-    // 触发结果事件
-    this.emit('taskCompleted', {
-      taskId: result.taskId,
-      nodeId: result.nodeId,
-      success: result.success,
-      result: result.result,
-      error: result.error,
-      processingTime: result.processingTime
-    })
-
-    // 从活跃任务中移除
-    this.activeTasks.delete(result.taskId)
-
-    console.log(`AI task completed: ${result.taskId} (success: ${result.success})`)
-  }
-
-  /**
-   * 跟踪任务
-   */
-  private trackTask(taskId: string, timeout: number): void {
-    // 添加到活跃任务
-    this.activeTasks.set(taskId, {
-      taskId,
-      status: 'queued',
-      timestamp: new Date()
-    })
-
-    // 设置超时处理
-    const timer = setTimeout(() => {
-      this.handleTaskTimeout(taskId)
-    }, timeout)
-
-    this.taskTimeouts.set(taskId, timer)
-  }
-
-  /**
-   * 处理任务超时
-   */
-  private handleTaskTimeout(taskId: string): void {
-    const task = this.activeTasks.get(taskId)
-    if (!task) {
-      return
-    }
-
-    this.updateTaskStatus(taskId, 'timeout', 'Task timed out')
-
-    this.emit('taskTimeout', { taskId })
-
-    // 从活跃任务中移除
-    this.activeTasks.delete(taskId)
-    this.taskTimeouts.delete(taskId)
-
-    console.log(`AI task timed out: ${taskId}`)
-  }
-
-  /**
-   * 更新任务状态
-   */
-  private updateTaskStatus(
-    taskId: string,
-    status: AITaskStatus['status'],
-    message?: string,
-    progress?: number
-  ): void {
-    const task = this.activeTasks.get(taskId)
-    if (task) {
-      task.status = status
-      task.message = message
-      task.progress = progress
-      task.timestamp = new Date()
-
-      this.emit('taskStatusUpdated', task)
-    }
-  }
-
-  /**
-   * 获取优先级数值
-   */
-  private getPriorityNumber(priority: TaskPriority): number {
-    const priorityMap = {
-      low: 1,
-      normal: 5,
-      high: 8,
-      urgent: 10
-    }
-    return priorityMap[priority] || 5
-  }
-
-  /**
-   * 获取统计信息
-   */
-  getStats() {
-    const tasks = Array.from(this.activeTasks.values())
-    const statusCounts = tasks.reduce((acc, task) => {
-      acc[task.status] = (acc[task.status] || 0) + 1
-      return acc
-    }, {} as Record<string, number>)
-
-    return {
-      activeTasks: tasks.length,
-      statusBreakdown: statusCounts,
-      pendingTimeouts: this.taskTimeouts.size,
-      averageTaskAge: this.calculateAverageTaskAge(tasks),
-      defaultTimeout: this.defaultTimeout
-    }
-  }
-
-  /**
-   * 计算平均任务年龄
-   */
-  private calculateAverageTaskAge(tasks: AITaskStatus[]): number {
-    if (tasks.length === 0) return 0
-
-    const now = Date.now()
-    const totalAge = tasks.reduce((sum, task) => {
-      return sum + (now - task.timestamp.getTime())
-    }, 0)
-
-    return totalAge / tasks.length
-  }
-
-  /**
-   * 清理已完成的任务
-   */
-  cleanup(): void {
-    // 清理所有超时定时器
-    this.taskTimeouts.forEach(timer => clearTimeout(timer))
-    this.taskTimeouts.clear()
-
-    // 清理活跃任务
-    this.activeTasks.clear()
-
-    console.log('AI task scheduler cleaned up')
-  }
+import { v4 as uuidv4 } from 'uuid'
+import { EventEmitter } from 'events'
+import type { MessageBroker } from '../core/MessageBroker'
+import type {
+  AITaskMessage,
+  AIResultMessage,
+  AITaskRequest,
+  AITaskStatus,
+  AITaskType,
+  TaskPriority,
+  AIBatchTaskMessage,
+  AIBatchResultMessage
+} from '../types/AITypes'
+import {
+  QUEUE_NAMES,
+  EXCHANGE_NAMES,
+  ROUTING_KEYS
+} from '@sker/models'
+
+// 外部依赖接口
+interface AIEngine {
+  processTask(request: any): Promise<any>
+  getHealthStatus(): Promise<any>
+}
+
+interface StoreService {
+  aiTasks: {
+    create(task: any): Promise<any>
+    update(id: string, updates: any): Promise<any>
+    findById(id: string): Promise<any>
+    startTask(id: string): Promise<any>
+    completeTask(id: string, result: any, processingTime?: number): Promise<any>
+    failTask(id: string, error: any): Promise<any>
+    getQueuedTasks(limit?: number): Promise<any>
+    cleanupOldTasks(daysOld: number): Promise<number>
+  }
+  healthCheck(): Promise<any>
+  getSystemStats(): Promise<any>
+  cache(key: string, value?: any, ttl?: number): Promise<any>
+  deleteCache(keyOrPattern: string, isPattern?: boolean): Promise<boolean>
+  batch<T>(operations: (() => Promise<T>)[]): Promise<T[]>
+  cleanup(options?: any): Promise<any>
+  close(): Promise<void>
+}
+
+/**
+ * AI任务调度器 - 管理AI处理任务的调度和协调
+ */
+export class AITaskScheduler extends EventEmitter {
+  private broker: MessageBroker
+  private aiEngine?: AIEngine
+  private storeService?: StoreService
+  private activeTasks: Map<string, AITaskStatus> = new Map()
+  private taskTimeouts: Map<string, NodeJS.Timeout> = new Map()
+  private defaultTimeout: number = 300000 // 5分钟默认超时
+  private isInitialized = false
+
+  constructor(config: {
+    messageBroker: MessageBroker
+    aiEngine?: AIEngine
+    storeService?: StoreService
+    defaultTimeout?: number
+  }) {
+    super()
+    this.broker = config.messageBroker
+    this.aiEngine = config.aiEngine
+    this.storeService = config.storeService
+    if (config.defaultTimeout) {
+      this.defaultTimeout = config.defaultTimeout
+    }
+    this.setupEventHandlers()
+  }
+
+  /**
+   * 初始化调度器
+   */
+  async initialize(): Promise<void> {
+    if (this.isInitialized) return
+
+    await this.setupResultConsumer()
+    this.isInitialized = true
+    console.log('✅ AI任务调度器初始化完成')
+  }
+
+  /**
+   * 设置事件处理器
+   */
+  private setupEventHandlers(): void {
+    this.broker.on('connected', () => {
+      console.log('📡 Broker连接已建立，重新设置消费者...')
+      this.setupResultConsumer().catch(error => {
+        console.error('重新设置消费者失败:', error)
+      })
+    })
+
+    this.broker.on('reconnected', () => {
+      console.log('🔄 Broker重连成功，重新设置消费者...')
+      this.setupResultConsumer().catch(error => {
+        console.error('重连后设置消费者失败:', error)
+      })
+    })
+
+    this.broker.on('disconnected', () => {
+      console.log('📡 Broker连接已断开')
+    })
+  }
+
+  /**
+   * 设置结果消费者
+   */
+  private async setupResultConsumer(): Promise<void> {
+    const maxRetries = 10
+    const retryDelay = 1000 // 1秒
+
+    for (let attempt = 1; attempt <= maxRetries; attempt++) {
+      try {
+        // 检查broker是否完全准备就绪
+        if (!this.broker.isReady()) {
+          if (attempt === maxRetries) {
+            throw new Error(`Broker not ready after ${maxRetries} attempts`)
+          }
+          console.log(`⏳ Broker not ready, waiting... (attempt ${attempt}/${maxRetries})`)
+          await new Promise(resolve => setTimeout(resolve, retryDelay * attempt))
+          continue
+        }
+
+        // 消费AI处理结果
+        await this.broker.consume(
+          QUEUE_NAMES.AI_RESULTS,
+          async (message) => {
+            if (!message) return
+
+            try {
+              const result: AIResultMessage = JSON.parse(message.content.toString())
+              await this.handleTaskResult(result)
+              this.broker.ack(message)
+            } catch (error) {
+              console.error('Error processing AI result:', error)
+              this.broker.nack(message, false) // 不重新入队
+            }
+          }
+        )
+
+        console.log('✅ AI task result consumer set up successfully')
+        return // 成功设置，退出重试循环
+
+      } catch (error) {
+        console.error(`❌ Failed to setup result consumer (attempt ${attempt}/${maxRetries}):`, error)
+        
+        if (attempt === maxRetries) {
+          throw new Error(`Failed to setup result consumer after ${maxRetries} attempts: ${error.message}`)
+        }
+        
+        // 等待后重试
+        await new Promise(resolve => setTimeout(resolve, retryDelay * attempt))
+      }
+    }
+  }
+
+  /**
+   * 调度生成任务
+   */
+  async scheduleGenerate(request: {
+    inputs: string[]
+    context?: string
+    instruction?: string
+    nodeId: string
+    projectId: string
+    userId: string
+    priority?: TaskPriority
+    timeout?: number
+  }): Promise<string> {
+    return this.scheduleTask({
+      type: 'generate',
+      ...request
+    })
+  }
+
+  /**
+   * 调度优化任务
+   */
+  async scheduleOptimize(request: {
+    content: string
+    instruction?: string
+    nodeId: string
+    projectId: string
+    userId: string
+    priority?: TaskPriority
+    timeout?: number
+  }): Promise<string> {
+    return this.scheduleTask({
+      type: 'optimize',
+      inputs: [request.content],
+      instruction: request.instruction,
+      nodeId: request.nodeId,
+      projectId: request.projectId,
+      userId: request.userId,
+      priority: request.priority,
+      timeout: request.timeout
+    })
+  }
+
+  /**
+   * 调度融合任务
+   */
+  async scheduleFusion(request: {
+    inputs: string[]
+    instruction?: string
+    nodeId: string
+    projectId: string
+    userId: string
+    priority?: TaskPriority
+    timeout?: number
+  }): Promise<string> {
+    return this.scheduleTask({
+      type: 'fusion',
+      ...request
+    })
+  }
+
+  /**
+   * 调度分析任务
+   */
+  async scheduleAnalyze(request: {
+    content: string
+    analysisType?: string
+    nodeId: string
+    projectId: string
+    userId: string
+    priority?: TaskPriority
+    timeout?: number
+  }): Promise<string> {
+    return this.scheduleTask({
+      type: 'analyze',
+      inputs: [request.content],
+      instruction: request.analysisType ? `进行${request.analysisType}分析` : undefined,
+      nodeId: request.nodeId,
+      projectId: request.projectId,
+      userId: request.userId,
+      priority: request.priority,
+      timeout: request.timeout
+    })
+  }
+
+  /**
+   * 调度扩展任务
+   */
+  async scheduleExpand(request: {
+    content: string
+    direction?: string
+    nodeId: string
+    projectId: string
+    userId: string
+    priority?: TaskPriority
+    timeout?: number
+  }): Promise<string> {
+    return this.scheduleTask({
+      type: 'expand',
+      inputs: [request.content],
+      instruction: request.direction ? `向${request.direction}方向扩展` : undefined,
+      nodeId: request.nodeId,
+      projectId: request.projectId,
+      userId: request.userId,
+      priority: request.priority,
+      timeout: request.timeout
+    })
+  }
+
+  /**
+   * 调度通用任务
+   */
+  async scheduleTask(request: AITaskRequest & {
+    userId: string
+    timeout?: number
+  }): Promise<string> {
+    const taskId = uuidv4()
+    const timestamp = new Date()
+
+    const taskMessage: AITaskMessage = {
+      taskId,
+      type: request.type,
+      inputs: request.inputs,
+      context: request.context,
+      instruction: request.instruction,
+      nodeId: request.nodeId,
+      projectId: request.projectId,
+      userId: request.userId,
+      priority: request.priority || 'normal',
+      timestamp,
+      metadata: {
+        timeout: request.timeout || this.defaultTimeout,
+        originalRequestId: uuidv4(),
+        retryCount: 0
+      }
+    }
+
+    try {
+      // 发布任务到处理队列
+      await this.broker.publishWithConfirm(
+        EXCHANGE_NAMES.LLM_DIRECT,
+        ROUTING_KEYS.AI_PROCESS,
+        taskMessage,
+        {
+          priority: this.getPriorityNumber(request.priority || 'normal'),
+          persistent: true,
+          correlationId: taskId,
+          type: 'ai_task'
+        }
+      )
+
+      // 跟踪任务状态
+      this.trackTask(taskId, request.timeout || this.defaultTimeout)
+
+      // 触发任务调度事件
+      this.emit('taskScheduled', {
+        taskId,
+        type: request.type,
+        nodeId: request.nodeId,
+        priority: request.priority || 'normal'
+      })
+
+      console.log(`AI task scheduled: ${taskId} (type: ${request.type}, node: ${request.nodeId})`)
+      return taskId
+
+    } catch (error) {
+      console.error('Failed to schedule AI task:', error)
+      throw new Error(`Failed to schedule AI task: ${error instanceof Error ? error.message : 'Unknown error'}`)
+    }
+  }
+
+  /**
+   * 批量调度任务
+   */
+  async scheduleBatch(requests: (AITaskRequest & { userId: string })[], options: {
+    concurrency?: number
+    failFast?: boolean
+    collectResults?: boolean
+  } = {}): Promise<string> {
+    const batchId = uuidv4()
+    const timestamp = new Date()
+
+    const tasks: AITaskMessage[] = requests.map(request => ({
+      taskId: uuidv4(),
+      type: request.type,
+      inputs: request.inputs,
+      context: request.context,
+      instruction: request.instruction,
+      nodeId: request.nodeId,
+      projectId: request.projectId,
+      userId: request.userId,
+      priority: request.priority || 'normal',
+      timestamp,
+      metadata: {
+        batchId,
+        timeout: this.defaultTimeout,
+        retryCount: 0
+      }
+    }))
+
+    const batchMessage: AIBatchTaskMessage = {
+      batchId,
+      tasks,
+      batchOptions: {
+        concurrency: options.concurrency || 3,
+        failFast: options.failFast || false,
+        collectResults: options.collectResults !== false
+      },
+      timestamp
+    }
+
+    try {
+      await this.broker.publishWithConfirm(
+        EXCHANGE_NAMES.LLM_DIRECT,
+        ROUTING_KEYS.AI_BATCH,
+        batchMessage,
+        {
+          priority: 5, // 批处理任务优先级较低
+          persistent: true,
+          correlationId: batchId,
+          type: 'ai_batch_task'
+        }
+      )
+
+      // 跟踪所有任务
+      tasks.forEach(task => {
+        this.trackTask(task.taskId, this.defaultTimeout)
+      })
+
+      this.emit('batchScheduled', {
+        batchId,
+        taskCount: tasks.length,
+        options
+      })
+
+      console.log(`AI batch scheduled: ${batchId} (${tasks.length} tasks)`)
+      return batchId
+
+    } catch (error) {
+      console.error('Failed to schedule AI batch:', error)
+      throw new Error(`Failed to schedule AI batch: ${error instanceof Error ? error.message : 'Unknown error'}`)
+    }
+  }
+
+  /**
+   * 取消任务
+   */
+  async cancelTask(taskId: string): Promise<boolean> {
+    const task = this.activeTasks.get(taskId)
+    if (!task) {
+      return false
+    }
+
+    try {
+      // 发布取消消息
+      await this.broker.publish(
+        EXCHANGE_NAMES.LLM_DIRECT,
+        ROUTING_KEYS.TASK_CANCEL,
+        {
+          taskId,
+          timestamp: new Date(),
+          reason: 'user_cancelled'
+        },
+        {
+          correlationId: taskId,
+          type: 'ai_cancel'
+        }
+      )
+
+      // 更新任务状态
+      this.updateTaskStatus(taskId, 'cancelled', 'Task cancelled by user')
+
+      this.emit('taskCancelled', { taskId })
+      return true
+
+    } catch (error) {
+      console.error('Failed to cancel task:', error)
+      return false
+    }
+  }
+
+  /**
+   * 获取任务状态
+   */
+  getTaskStatus(taskId: string): AITaskStatus | undefined {
+    return this.activeTasks.get(taskId)
+  }
+
+  /**
+   * 获取所有活跃任务
+   */
+  getActiveTasks(): AITaskStatus[] {
+    return Array.from(this.activeTasks.values())
+  }
+
+  /**
+   * 处理任务结果
+   */
+  private async handleTaskResult(result: AIResultMessage): Promise<void> {
+    const task = this.activeTasks.get(result.taskId)
+    if (!task) {
+      console.warn(`Received result for unknown task: ${result.taskId}`)
+      return
+    }
+
+    // 清理超时定时器
+    const timeout = this.taskTimeouts.get(result.taskId)
+    if (timeout) {
+      clearTimeout(timeout)
+      this.taskTimeouts.delete(result.taskId)
+    }
+
+    // 更新任务状态
+    if (result.success) {
+      this.updateTaskStatus(result.taskId, 'completed', 'Task completed successfully')
+    } else {
+      this.updateTaskStatus(result.taskId, 'failed', result.error?.message || 'Task failed')
+    }
+
+    // 触发结果事件
+    this.emit('taskCompleted', {
+      taskId: result.taskId,
+      nodeId: result.nodeId,
+      success: result.success,
+      result: result.result,
+      error: result.error,
+      processingTime: result.processingTime
+    })
+
+    // 从活跃任务中移除
+    this.activeTasks.delete(result.taskId)
+
+    console.log(`AI task completed: ${result.taskId} (success: ${result.success})`)
+  }
+
+  /**
+   * 跟踪任务
+   */
+  private trackTask(taskId: string, timeout: number): void {
+    // 添加到活跃任务
+    this.activeTasks.set(taskId, {
+      taskId,
+      status: 'queued',
+      timestamp: new Date()
+    })
+
+    // 设置超时处理
+    const timer = setTimeout(() => {
+      this.handleTaskTimeout(taskId)
+    }, timeout)
+
+    this.taskTimeouts.set(taskId, timer)
+  }
+
+  /**
+   * 处理任务超时
+   */
+  private handleTaskTimeout(taskId: string): void {
+    const task = this.activeTasks.get(taskId)
+    if (!task) {
+      return
+    }
+
+    this.updateTaskStatus(taskId, 'timeout', 'Task timed out')
+
+    this.emit('taskTimeout', { taskId })
+
+    // 从活跃任务中移除
+    this.activeTasks.delete(taskId)
+    this.taskTimeouts.delete(taskId)
+
+    console.log(`AI task timed out: ${taskId}`)
+  }
+
+  /**
+   * 更新任务状态
+   */
+  private updateTaskStatus(
+    taskId: string,
+    status: AITaskStatus['status'],
+    message?: string,
+    progress?: number
+  ): void {
+    const task = this.activeTasks.get(taskId)
+    if (task) {
+      task.status = status
+      task.message = message
+      task.progress = progress
+      task.timestamp = new Date()
+
+      this.emit('taskStatusUpdated', task)
+    }
+  }
+
+  /**
+   * 获取优先级数值
+   */
+  private getPriorityNumber(priority: TaskPriority): number {
+    const priorityMap = {
+      low: 1,
+      normal: 5,
+      high: 8,
+      urgent: 10
+    }
+    return priorityMap[priority] || 5
+  }
+
+  /**
+   * 获取统计信息
+   */
+  getStats() {
+    const tasks = Array.from(this.activeTasks.values())
+    const statusCounts = tasks.reduce((acc, task) => {
+      acc[task.status] = (acc[task.status] || 0) + 1
+      return acc
+    }, {} as Record<string, number>)
+
+    return {
+      activeTasks: tasks.length,
+      statusBreakdown: statusCounts,
+      pendingTimeouts: this.taskTimeouts.size,
+      averageTaskAge: this.calculateAverageTaskAge(tasks),
+      defaultTimeout: this.defaultTimeout
+    }
+  }
+
+  /**
+   * 计算平均任务年龄
+   */
+  private calculateAverageTaskAge(tasks: AITaskStatus[]): number {
+    if (tasks.length === 0) return 0
+
+    const now = Date.now()
+    const totalAge = tasks.reduce((sum, task) => {
+      return sum + (now - task.timestamp.getTime())
+    }, 0)
+
+    return totalAge / tasks.length
+  }
+
+  /**
+   * 清理已完成的任务
+   */
+  cleanup(): void {
+    // 清理所有超时定时器
+    this.taskTimeouts.forEach(timer => clearTimeout(timer))
+    this.taskTimeouts.clear()
+
+    // 清理活跃任务
+    this.activeTasks.clear()
+
+    console.log('AI task scheduler cleaned up')
+  }
 }