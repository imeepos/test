// Broker服务包的主要导出
export { MessageBroker } from './core/MessageBroker'
export { AITaskScheduler } from './scheduler/AITaskScheduler'
export { EventPublisher } from './events/EventPublisher'
export { EventSubscriber } from './events/EventSubscriber'
export { QueueManager } from './queue/QueueManager'
export { ConnectionManager } from './connection/ConnectionManager'

// 类型导出
export type { BrokerConfig } from './types/BrokerConfig'
export type { AITaskMessage, AIResultMessage } from './types/AITypes'
export type { EventMessage } from './types/EventTypes'
export type { BrokerQueueConfig, BrokerExchangeConfig } from './types/QueueTypes'

// 便捷创建函数
export { createBroker } from './factory/createBroker'

// 集成Store微服务的Broker工厂函数
export {
  createBrokerWithStore,
  createDevelopmentBrokerWithStore,
  createProductionBrokerWithStore,
  startBrokerWithStore,
  startDevelopmentBrokerWithStore,
  startProductionBrokerWithStore,
  startBrokerFromEnvironment,
<<<<<<< HEAD
  type BrokerConfig as ExtendedBrokerConfig,
=======
  type BrokerFactoryConfig as ExtendedBrokerConfig,
>>>>>>> a0c9ce64
  type BrokerDependencies
} from './factory/createBrokerWithStore'

// Store适配器
export { StoreAdapter, createStoreAdapter } from './adapters/StoreAdapter'
export {
  createStoreAdapterForBroker,
  createAuthenticatedStoreAdapterForBroker,
  createStoreAdapterFromEnv
} from './config/store'

// 常量和配置
export { DEFAULT_BROKER_CONFIG } from './config/defaults'<|MERGE_RESOLUTION|>--- conflicted
+++ resolved
@@ -1,44 +1,40 @@
-// Broker服务包的主要导出
-export { MessageBroker } from './core/MessageBroker'
-export { AITaskScheduler } from './scheduler/AITaskScheduler'
-export { EventPublisher } from './events/EventPublisher'
-export { EventSubscriber } from './events/EventSubscriber'
-export { QueueManager } from './queue/QueueManager'
-export { ConnectionManager } from './connection/ConnectionManager'
-
-// 类型导出
-export type { BrokerConfig } from './types/BrokerConfig'
-export type { AITaskMessage, AIResultMessage } from './types/AITypes'
-export type { EventMessage } from './types/EventTypes'
-export type { BrokerQueueConfig, BrokerExchangeConfig } from './types/QueueTypes'
-
-// 便捷创建函数
-export { createBroker } from './factory/createBroker'
-
-// 集成Store微服务的Broker工厂函数
-export {
-  createBrokerWithStore,
-  createDevelopmentBrokerWithStore,
-  createProductionBrokerWithStore,
-  startBrokerWithStore,
-  startDevelopmentBrokerWithStore,
-  startProductionBrokerWithStore,
-  startBrokerFromEnvironment,
-<<<<<<< HEAD
-  type BrokerConfig as ExtendedBrokerConfig,
-=======
-  type BrokerFactoryConfig as ExtendedBrokerConfig,
->>>>>>> a0c9ce64
-  type BrokerDependencies
-} from './factory/createBrokerWithStore'
-
-// Store适配器
-export { StoreAdapter, createStoreAdapter } from './adapters/StoreAdapter'
-export {
-  createStoreAdapterForBroker,
-  createAuthenticatedStoreAdapterForBroker,
-  createStoreAdapterFromEnv
-} from './config/store'
-
-// 常量和配置
+// Broker服务包的主要导出
+export { MessageBroker } from './core/MessageBroker'
+export { AITaskScheduler } from './scheduler/AITaskScheduler'
+export { EventPublisher } from './events/EventPublisher'
+export { EventSubscriber } from './events/EventSubscriber'
+export { QueueManager } from './queue/QueueManager'
+export { ConnectionManager } from './connection/ConnectionManager'
+
+// 类型导出
+export type { BrokerConfig } from './types/BrokerConfig'
+export type { AITaskMessage, AIResultMessage } from './types/AITypes'
+export type { EventMessage } from './types/EventTypes'
+export type { BrokerQueueConfig, BrokerExchangeConfig } from './types/QueueTypes'
+
+// 便捷创建函数
+export { createBroker } from './factory/createBroker'
+
+// 集成Store微服务的Broker工厂函数
+export {
+  createBrokerWithStore,
+  createDevelopmentBrokerWithStore,
+  createProductionBrokerWithStore,
+  startBrokerWithStore,
+  startDevelopmentBrokerWithStore,
+  startProductionBrokerWithStore,
+  startBrokerFromEnvironment,
+  type BrokerFactoryConfig as ExtendedBrokerConfig,
+  type BrokerDependencies
+} from './factory/createBrokerWithStore'
+
+// Store适配器
+export { StoreAdapter, createStoreAdapter } from './adapters/StoreAdapter'
+export {
+  createStoreAdapterForBroker,
+  createAuthenticatedStoreAdapterForBroker,
+  createStoreAdapterFromEnv
+} from './config/store'
+
+// 常量和配置
 export { DEFAULT_BROKER_CONFIG } from './config/defaults'